using Microsoft.Extensions.Configuration;
using Microsoft.Extensions.DependencyInjection;
using Microsoft.Extensions.Logging;
using Microsoft.SemanticKernel;
using QuantResearchAgent.Core;
using QuantResearchAgent.Services;
using QuantResearchAgent.Services.ResearchAgents;
using QuantResearchAgent.Plugins;
using System.Linq;
using System.Text.Json;

namespace QuantResearchAgent;

/// <summary>
/// Interactive CLI for testing the Quant Research Agent
/// </summary>
public class InteractiveCLI
{
    private readonly Kernel _kernel;
    private readonly AgentOrchestrator _orchestrator;
    private readonly ILogger<InteractiveCLI> _logger;
    private readonly ComprehensiveStockAnalysisAgent _comprehensiveAgent;
    private readonly AcademicResearchPaperAgent _researchAgent;
    private readonly YahooFinanceService _yahooFinanceService;
    private readonly AlpacaService _alpacaService;
    private readonly PolygonService _polygonService;
    private readonly DataBentoService _dataBentoService;
    private readonly YFinanceNewsService _yfinanceNewsService;
    private readonly FinvizNewsService _finvizNewsService;
    private readonly NewsSentimentAnalysisService _newsSentimentService;
    private readonly RedditScrapingService _redditScrapingService;
    private readonly PortfolioOptimizationService _portfolioOptimizationService;
    private readonly SocialMediaScrapingService _socialMediaScrapingService;
    private readonly WebDataExtractionService _webDataExtractionService;
    private readonly ReportGenerationService _reportGenerationService;
    private readonly SatelliteImageryAnalysisService _satelliteImageryAnalysisService;
    private readonly ILLMService _llmService;
    private readonly TechnicalAnalysisService _technicalAnalysisService;
    private readonly IntelligentAIAssistantService _aiAssistantService;
    
    public InteractiveCLI(
        Kernel kernel, 
        AgentOrchestrator orchestrator, 
        ILogger<InteractiveCLI> logger,
        ComprehensiveStockAnalysisAgent comprehensiveAgent,
        AcademicResearchPaperAgent researchAgent,
        YahooFinanceService yahooFinanceService,
        AlpacaService alpacaService,
        PolygonService polygonService,
        DataBentoService dataBentoService,
        YFinanceNewsService yfinanceNewsService,
        FinvizNewsService finvizNewsService,
        NewsSentimentAnalysisService newsSentimentService,
        RedditScrapingService redditScrapingService,
        PortfolioOptimizationService portfolioOptimizationService,
        SocialMediaScrapingService socialMediaScrapingService,
        WebDataExtractionService webDataExtractionService,
        ReportGenerationService reportGenerationService,
        SatelliteImageryAnalysisService satelliteImageryAnalysisService,
        ILLMService llmService,
        TechnicalAnalysisService technicalAnalysisService,
        IntelligentAIAssistantService aiAssistantService)
    {
        _kernel = kernel;
        _orchestrator = orchestrator;
        _logger = logger;
        _comprehensiveAgent = comprehensiveAgent;
        _researchAgent = researchAgent;
        _yahooFinanceService = yahooFinanceService;
        _alpacaService = alpacaService;
        _polygonService = polygonService;
        _dataBentoService = dataBentoService;
        _yfinanceNewsService = yfinanceNewsService;
        _finvizNewsService = finvizNewsService;
        _newsSentimentService = newsSentimentService;
        _redditScrapingService = redditScrapingService;
        _portfolioOptimizationService = portfolioOptimizationService;
        _socialMediaScrapingService = socialMediaScrapingService;
        _webDataExtractionService = webDataExtractionService;
        _reportGenerationService = reportGenerationService;
        _satelliteImageryAnalysisService = satelliteImageryAnalysisService;
        _llmService = llmService;
        _technicalAnalysisService = technicalAnalysisService;
        _aiAssistantService = aiAssistantService;
    }

    public async Task RunAsync()
    {
<<<<<<< HEAD
        ShowMainMenu();
=======
        Console.WriteLine("FeenQR : Quantitative Research Agent");
        Console.WriteLine("=========================================");
        Console.WriteLine();
        Console.WriteLine("Available commands:");
        Console.WriteLine("  1. ai-assistant [query] - Intelligent AI Assistant (data analysis & tools)");
        Console.WriteLine("  2. deepseek-chat [query] - DeepSeek R1 Chat (strategy & math analysis)");
        Console.WriteLine("  3. analyze-video [url] - Analyze a YouTube video");
        Console.WriteLine("  4. get-quantopian-videos - Get latest Quantopian videos");
        Console.WriteLine("  5. search-finance-videos [query] - Search finance videos");
        Console.WriteLine("  6. technical-analysis [symbol] - Short-term (100d) technical analysis");
        Console.WriteLine("  7. technical-analysis-long [symbol] - Long-term (7y) technical analysis");
        Console.WriteLine("  8. fundamental-analysis [symbol] - Fundamental & sentiment analysis");
        Console.WriteLine("  9. market-data [symbol] - Get market data");
        Console.WriteLine(" 10. yahoo-data [symbol] - Get Yahoo Finance market data");
        Console.WriteLine(" 11. portfolio - View portfolio summary");
        Console.WriteLine(" 12. risk-assessment - Assess portfolio risk");
        Console.WriteLine(" 13. alpaca-data [symbol] - Get Alpaca market data");
        Console.WriteLine(" 14. alpaca-historical [symbol] [days] - Get historical data");
        Console.WriteLine(" 15. alpaca-account - View Alpaca account info");
        Console.WriteLine(" 16. alpaca-positions - View current positions");
        Console.WriteLine(" 17. alpaca-quotes [symbols] - Get multiple quotes");
        Console.WriteLine(" 18. ta-indicators [symbol] [category] - Detailed indicators");
        Console.WriteLine(" 19. ta-compare [symbols] - Compare TA of multiple symbols");
        Console.WriteLine(" 20. ta-patterns [symbol] - Pattern recognition analysis");
        Console.WriteLine(" 21. comprehensive-analysis [symbol] [asset_type] - Full analysis & recommendation");
        Console.WriteLine(" 22. research-papers [topic] - Search academic finance papers");
        Console.WriteLine(" 23. analyze-paper [url] [focus_area] - Analyze paper & generate blueprint");
        Console.WriteLine(" 24. research-synthesis [topic] [max_papers] - Research & synthesize topic");
        Console.WriteLine(" 25. quick-research [topic] [max_papers] - Quick research overview (faster)");
        Console.WriteLine(" 26. test-apis [symbol] - Test API connectivity and configuration");
        Console.WriteLine(" 27. polygon-data [symbol] - Get Polygon.io market data");
        Console.WriteLine(" 28. polygon-news [symbol] - Get Polygon.io news for symbol");
        Console.WriteLine(" 29. polygon-financials [symbol] - Get Polygon.io financial data");
        Console.WriteLine(" 30. databento-ohlcv [symbol] [days] - Get DataBento OHLCV data");
        Console.WriteLine(" 31. databento-futures [symbol] - Get DataBento futures contracts");
        Console.WriteLine(" 32. live-news [symbol/keyword] - Get live financial news");
        Console.WriteLine(" 33. sentiment-analysis [symbol] - AI-powered sentiment analysis for specific stock");
        Console.WriteLine(" 34. market-sentiment - AI-powered overall market sentiment analysis");
        Console.WriteLine(" 35. reddit-sentiment [subreddit] [limit] - Reddit discussion overview (top posts)");
        Console.WriteLine(" 36. reddit-scrape [subreddit] - Scrape Reddit posts from subreddit");
        Console.WriteLine(" 37. optimize-portfolio [tickers] - Portfolio optimization (equal weight)");
        Console.WriteLine(" 38. extract-web-data [url] - Extract structured data from web pages");
        Console.WriteLine(" 39. generate-report [symbol/portfolio] [report_type] - Generate comprehensive reports");
        Console.WriteLine(" 40. analyze-satellite-imagery [symbol] - Analyze satellite imagery for company operations");
        Console.WriteLine(" 41. scrape-social-media [symbol] - Social media sentiment analysis");
        Console.WriteLine(" 42. clear - Clear terminal and show menu");
        Console.WriteLine(" 43. help - Show available functions");
        Console.WriteLine(" 44. quit - Exit the application");
        Console.WriteLine();
>>>>>>> 8d4aa17e

        while (true)
        {
            Console.Write("agent> ");
            var input = Console.ReadLine()?.Trim();

            // Handle null input (EOF from pipe or Ctrl+D)
            if (input == null)
            {
                Console.WriteLine();
                break;
            }

            if (string.IsNullOrEmpty(input))
                continue;

            if (input.ToLower() == "quit" || input.ToLower() == "exit")
                break;

            await ProcessCommandAsync(input);
            Console.WriteLine();
        }
    }


    private async Task ProcessCommandAsync(string input)
    {
        try
        {
            var parts = input.Split(' ', StringSplitOptions.RemoveEmptyEntries);
            var command = parts[0].ToLower();

            switch (command)
            {
                case "ai-assistant":
                case "chat":
                case "assistant":
                    await AiAssistantCommand(parts);
                    break;
                case "deepseek-chat":
                case "deepseek":
                case "strategy":
                case "math":
                    await DeepSeekChatCommand(parts);
                    break;
                case "analyze-video":
                    await AnalyzeVideoCommand(parts);
                    break;
                case "get-quantopian-videos":
                    await GetQuantopianVideosCommand();
                    break;
                case "search-finance-videos":
                    await SearchFinanceVideosCommand(parts);
                    break;
                case "ta":
                case "technical-analysis":
                    var days = parts.Length > 2 && int.TryParse(parts[2], out var d) ? d : 100;
                    if (days > 1000) await TechnicalAnalysisLongCommand(parts);
                    else await TechnicalAnalysisCommand(parts);
                    break;
                case "technical-analysis-long":
                    await TechnicalAnalysisLongCommand(parts);
                    break;
                case "fundamental-analysis":
                    await FundamentalAnalysisCommand(parts);
                    break;
                case "data":
                case "market-data":
                    await MarketDataCommand(parts);
                    break;
                case "yahoo-data":
                    await YahooDataCommand(parts);
                    break;
                case "portfolio":
                    await PortfolioCommand();
                    break;
                case "risk-assessment":
                    await RiskAssessmentCommand();
                    break;
                case "alpaca-data":
                    await AlpacaDataCommand(parts);
                    break;
                case "alpaca-historical":
                    await AlpacaHistoricalCommand(parts);
                    break;
                case "alpaca-account":
                    await AlpacaAccountCommand();
                    break;
                case "alpaca-positions":
                    await AlpacaPositionsCommand();
                    break;
                case "alpaca-quotes":
                    await AlpacaQuotesCommand(parts);
                    break;
                case "ta-indicators":
                    await TechnicalIndicatorsCommand(parts);
                    break;
                case "ta-compare":
                    await TechnicalCompareCommand(parts);
                    break;
                case "ta-patterns":
                    await TechnicalPatternsCommand(parts);
                    break;
                case "ta-full":
                    await TechnicalFullCommand(parts);
                    break;
                case "analyze":
                case "comprehensive-analysis":
                    await ComprehensiveAnalysisCommand(parts);
                    break;
                case "research-papers":
                    await ResearchPapersCommand(parts);
                    break;
                case "analyze-paper":
                    await AnalyzePaperCommand(parts);
                    break;
                case "research":
                case "research-synthesis":
                    await ResearchSynthesisCommand(parts);
                    break;
                case "quick-research":
                    await QuickResearchCommand(parts);
                    break;
                case "test":
                case "test-apis":
                    await TestApisCommand(parts);
                    break;
                case "polygon-data":
                    await PolygonDataCommand(parts);
                    break;
                case "polygon-news":
                    await PolygonNewsCommand(parts);
                    break;
                case "polygon-financials":
                    await PolygonFinancialsCommand(parts);
                    break;
                case "databento-ohlcv":
                    await DataBentoOhlcvCommand(parts);
                    break;
                case "databento-futures":
                    await DataBentoFuturesCommand(parts);
                    break;
                case "news":
                case "live-news":
                    await LiveNewsCommand(parts);
                    break;
                case "sentiment":
                case "sentiment-analysis":
                    await SentimentAnalysisCommand(parts);
                    break;
                case "market-sentiment":
                    await MarketSentimentCommand(parts);
                    break;
                case "reddit-sentiment":
                    await RedditSentimentCommand(parts);
                    break;
                case "reddit-scrape":
                    await RedditScrapeCommand(parts);
                    break;
                case "reddit-finance-trending":
                    await RedditFinanceTrendingCommand(parts);
                    break;
                case "reddit-finance-search":
                    await RedditFinanceSearchCommand(parts);
                    break;
                case "reddit-finance-sentiment":
                    await RedditFinanceSentimentCommand(parts);
                    break;
                case "reddit-market-pulse":
                    await RedditMarketPulseCommand(parts);
                    break;
                case "optimize-portfolio":
                    await OptimizePortfolioCommand(parts);
                    break;
                case "extract-web-data":
                    await ExtractWebDataCommand(parts);
                    break;
                case "generate-report":
                    await GenerateReportCommand(parts);
                    break;
                case "analyze-satellite-imagery":
                    await AnalyzeSatelliteImageryCommand(parts);
                    break;
                case "scrape-social-media":
                    await ScrapeSocialMediaCommand(parts);
                    break;
                case "stress-test":
                    await StressTestCommand(parts);
                    break;
                case "compliance-check":
                    await ComplianceCheckCommand(parts);
                    break;
                case "geo-satellite":
                    await GeoSatelliteCommand(parts);
                    break;
                case "consumer-pulse":
                    await ConsumerPulseCommand(parts);
                    break;
                case "optimal-execution":
                    await OptimalExecutionCommand(parts);
                    break;
                case "latency-scan":
                    await LatencyScanCommand(parts);
                    break;
                case "vol-surface":
                    await VolSurfaceCommand(parts);
                    break;
                case "corp-action":
                    await CorpActionCommand(parts);
                    break;
                case "research-llm":
                    await ResearchLlmCommand(parts);
                    break;
                case "anomaly-scan":
                    await AnomalyScanCommand(parts);
                    break;
                case "prime-connect":
                    await PrimeConnectCommand(parts);
                    break;
                case "esg-footprint":
                    await EsgFootprintCommand(parts);
                    break;
                case "clear":
                    await ClearCommand();
                    break;
                case "help":
                    await ShowAvailableFunctions();
                    break;
                default:
                    await ExecuteSemanticFunction(input);
                    break;
            }
        }
        catch (Exception ex)
        {
            // Only show a minimal error message, no logs
            PrintSectionHeader("Error");
            Console.WriteLine($"{ex.Message}");
            PrintSectionFooter();
        }
    }

    private async Task AnalyzeVideoCommand(string[] parts)
    {
        var url = parts.Length > 1 ? parts[1] : "https://www.youtube.com/watch?v=dQw4w9WgXcQ";
        
        PrintSectionHeader("YouTube Video Analysis");
        Console.WriteLine($"Video URL: {url}");
        var function = _kernel.Plugins["YouTubeAnalysisPlugin"]["AnalyzeVideo"];
        var result = await _kernel.InvokeAsync(function, new() { ["videoUrl"] = url });
        Console.WriteLine(result.ToString());
        PrintSectionFooter();
    }

    private async Task GetQuantopianVideosCommand()
    {
        PrintSectionHeader("Latest Quantopian Videos");
        var function = _kernel.Plugins["YouTubeAnalysisPlugin"]["GetLatestQuantopianVideos"];
        var result = await _kernel.InvokeAsync(function, new() { ["maxResults"] = 5 });
        Console.WriteLine(result.ToString());
        PrintSectionFooter();
    }

    private async Task SearchFinanceVideosCommand(string[] parts)
    {
        var query = parts.Length > 1 ? string.Join(" ", parts.Skip(1)) : "quantitative trading";
        
        PrintSectionHeader("Finance Video Search");
        Console.WriteLine($"Query: {query}");
        var function = _kernel.Plugins["YouTubeAnalysisPlugin"]["SearchFinanceVideos"];
        var result = await _kernel.InvokeAsync(function, new() { ["query"] = query, ["maxResults"] = 5 });
        Console.WriteLine(result.ToString());
        PrintSectionFooter();
    }



    private async Task MarketDataCommand(string[] parts)
    {
        var symbol = parts.Length > 1 ? parts[1] : "BTCUSDT";
        
        PrintSectionHeader("Market Data");
        Console.WriteLine($"Symbol: {symbol}");
        var function = _kernel.Plugins["MarketDataPlugin"]["GetMarketData"];
        var result = await _kernel.InvokeAsync(function, new() { ["symbol"] = symbol });
        Console.WriteLine(result.ToString());
        PrintSectionFooter();
    }

    private async Task PortfolioCommand()
    {
        PrintSectionHeader("Portfolio Summary");
        var function = _kernel.Plugins["RiskManagementPlugin"]["GetPortfolioSummary"];
        var result = await _kernel.InvokeAsync(function);
        Console.WriteLine(result.ToString());
        PrintSectionFooter();
    }

    private async Task RiskAssessmentCommand()
    {
        PrintSectionHeader("Portfolio Risk Assessment");
        var function = _kernel.Plugins["RiskManagementPlugin"]["AssessPortfolioRisk"];
        var result = await _kernel.InvokeAsync(function);
        Console.WriteLine(result.ToString());
        PrintSectionFooter();
    }

    private async Task ShowAvailableFunctions()
    {
        Console.WriteLine("Available Semantic Kernel Functions:");
        Console.WriteLine();

        foreach (var plugin in _kernel.Plugins)
        {
            Console.WriteLine($"{plugin.Name}:");
            
            foreach (var function in plugin)
            {
                Console.WriteLine($"  • {function.Name} - {function.Description}");
            }
            Console.WriteLine();
        }

        await Task.CompletedTask;
    }

<<<<<<< HEAD
    /// <summary>
    /// Print the main startup menu shown at CLI startup and after clear.
    /// </summary>
    private void ShowMainMenu()
    {
        Console.WriteLine("Starting CLI interface...");
        Console.WriteLine();
=======
    private async Task ClearCommand()
    {
        Console.Clear();
>>>>>>> 8d4aa17e
        Console.WriteLine("FeenQR : Quantitative Research Agent");
        Console.WriteLine("=========================================");
        Console.WriteLine();
        Console.WriteLine("Available commands:");
        Console.WriteLine("  1. ai-assistant [query] - Intelligent AI Assistant (data analysis & tools)");
        Console.WriteLine("  2. deepseek-chat [query] - DeepSeek R1 Chat (strategy & math analysis)");
        Console.WriteLine("  3. analyze-video [url] - Analyze a YouTube video");
        Console.WriteLine("  4. get-quantopian-videos - Get latest Quantopian videos");
        Console.WriteLine("  5. search-finance-videos [query] - Search finance videos");
        Console.WriteLine("  6. technical-analysis [symbol] - Short-term (100d) technical analysis");
        Console.WriteLine("  7. technical-analysis-long [symbol] - Long-term (7y) technical analysis");
        Console.WriteLine("  8. fundamental-analysis [symbol] - Fundamental & sentiment analysis");
        Console.WriteLine("  9. market-data [symbol] - Get market data");
        Console.WriteLine(" 10. yahoo-data [symbol] - Get Yahoo Finance market data");
        Console.WriteLine(" 11. portfolio - View portfolio summary");
        Console.WriteLine(" 12. risk-assessment - Assess portfolio risk");
        Console.WriteLine(" 13. alpaca-data [symbol] - Get Alpaca market data");
        Console.WriteLine(" 14. alpaca-historical [symbol] [days] - Get historical data");
        Console.WriteLine(" 15. alpaca-account - View Alpaca account info");
        Console.WriteLine(" 16. alpaca-positions - View current positions");
        Console.WriteLine(" 17. alpaca-quotes [symbols] - Get multiple quotes");
        Console.WriteLine(" 18. ta-indicators [symbol] [category] - Detailed indicators");
        Console.WriteLine(" 19. ta-compare [symbols] - Compare TA of multiple symbols");
        Console.WriteLine(" 20. ta-patterns [symbol] - Pattern recognition analysis");
        Console.WriteLine(" 21. comprehensive-analysis [symbol] [asset_type] - Full analysis & recommendation");
        Console.WriteLine(" 22. research-papers [topic] - Search academic finance papers");
        Console.WriteLine(" 23. analyze-paper [url] [focus_area] - Analyze paper & generate blueprint");
        Console.WriteLine(" 24. research-synthesis [topic] [max_papers] - Research & synthesize topic");
        Console.WriteLine(" 25. quick-research [topic] [max_papers] - Quick research overview (faster)");
        Console.WriteLine(" 26. test-apis [symbol] - Test API connectivity and configuration");
        Console.WriteLine(" 27. polygon-data [symbol] - Get Polygon.io market data");
        Console.WriteLine(" 28. polygon-news [symbol] - Get Polygon.io news for symbol");
        Console.WriteLine(" 29. polygon-financials [symbol] - Get Polygon.io financial data");
        Console.WriteLine(" 30. databento-ohlcv [symbol] [days] - Get DataBento OHLCV data");
        Console.WriteLine(" 31. databento-futures [symbol] - Get DataBento futures contracts");
        Console.WriteLine(" 32. live-news [symbol/keyword] - Get live financial news");
        Console.WriteLine(" 33. sentiment-analysis [symbol] - AI-powered sentiment analysis for specific stock");
        Console.WriteLine(" 34. market-sentiment - AI-powered overall market sentiment analysis");
        Console.WriteLine(" 35. reddit-sentiment [subreddit] [symbol] - Reddit sentiment analysis for symbol");
        Console.WriteLine(" 36. reddit-scrape [subreddit] - Scrape Reddit posts from subreddit");
        Console.WriteLine(" 37. optimize-portfolio [tickers] - Portfolio optimization (equal weight)");
        Console.WriteLine(" 38. extract-web-data [url] - Extract structured data from web pages");
        Console.WriteLine(" 39. generate-report [symbol/portfolio] [report_type] - Generate comprehensive reports");
        Console.WriteLine(" 40. analyze-satellite-imagery [symbol] - Analyze satellite imagery for company operations");
        Console.WriteLine(" 41. scrape-social-media [symbol] - Social media sentiment analysis");
        Console.WriteLine(" 42. clear - Clear terminal and show menu");
        Console.WriteLine(" 43. help - Show available functions");
        Console.WriteLine(" 44. quit - Exit the application");
        Console.WriteLine();
<<<<<<< HEAD
=======

        await Task.CompletedTask;
>>>>>>> 8d4aa17e
    }

    private async Task ExecuteSemanticFunction(string input)
    {
        // Parse function call format: PluginName.FunctionName [param1=value1] [param2=value2]
        var parts = input.Split(' ', StringSplitOptions.RemoveEmptyEntries);
        
        if (parts.Length == 0 || !parts[0].Contains('.'))
        {
            Console.WriteLine("ERROR: Invalid function format. Use: PluginName.FunctionName [param=value]");
            return;
        }

        var functionParts = parts[0].Split('.');
        if (functionParts.Length != 2)
        {
            Console.WriteLine("ERROR: Invalid function format. Use: PluginName.FunctionName [param=value]");
            return;
        }

        var pluginName = functionParts[0];
        var functionName = functionParts[1];

        // Parse parameters
        var parameters = new Dictionary<string, object?>();
        for (int i = 1; i < parts.Length; i++)
        {
            var paramParts = parts[i].Split('=', 2);
            if (paramParts.Length == 2)
            {
                parameters[paramParts[0]] = paramParts[1];
            }
        }

        try
        {
            var function = _kernel.Plugins[pluginName][functionName];
            var result = await _kernel.InvokeAsync(function, new KernelArguments(parameters));
            Console.WriteLine(result.ToString());
        }
        catch (Exception ex)
        {
            Console.WriteLine($"ERROR: Function execution failed: {ex.Message}");
        }
    }

    private async Task RunTestSequence()
    {
        Console.WriteLine("Running test sequence...");
        Console.WriteLine();

        // Test 1: Get Quantopian Videos
        Console.WriteLine("1. Testing Quantopian video retrieval...");
        await GetQuantopianVideosCommand();
        Console.WriteLine();

        // Test 2: Market Data
        Console.WriteLine("2. Testing market data retrieval...");
        await MarketDataCommand(new[] { "market-data", "BTCUSDT" });
        Console.WriteLine();

        // Test 3: Portfolio Summary
        Console.WriteLine("3. Testing portfolio summary...");
        await PortfolioCommand();
        Console.WriteLine();

        // Test 4: Risk Assessment
        Console.WriteLine("4. Testing risk assessment...");
        await RiskAssessmentCommand();
        Console.WriteLine();

        Console.WriteLine("Test sequence completed!");
    }

    private async Task YahooDataCommand(string[] parts)
    {
        var symbol = parts.Length > 1 ? parts[1] : "AAPL";
        PrintSectionHeader("Yahoo Finance Data");
        Console.WriteLine($"Symbol: {symbol}");
        var function = _kernel.Plugins["MarketDataPlugin"]["GetYahooMarketData"];
        var result = await _kernel.InvokeAsync(function, new() { ["symbol"] = symbol });
        Console.WriteLine(result.ToString());
        PrintSectionFooter();
    }

    public static Task<InteractiveCLI> CreateAsync(IServiceProvider serviceProvider)
    {
        var kernel = serviceProvider.GetRequiredService<Kernel>();
        var orchestrator = serviceProvider.GetRequiredService<AgentOrchestrator>();
        var logger = serviceProvider.GetRequiredService<ILogger<InteractiveCLI>>();
        var comprehensiveAgent = serviceProvider.GetRequiredService<ComprehensiveStockAnalysisAgent>();
        var researchAgent = serviceProvider.GetRequiredService<AcademicResearchPaperAgent>();
        var yahooFinanceService = serviceProvider.GetRequiredService<YahooFinanceService>();
        var alpacaService = serviceProvider.GetRequiredService<AlpacaService>();
        var polygonService = serviceProvider.GetRequiredService<PolygonService>();
        var dataBentoService = serviceProvider.GetRequiredService<DataBentoService>();
        var yfinanceNewsService = serviceProvider.GetRequiredService<YFinanceNewsService>();
        var finvizNewsService = serviceProvider.GetRequiredService<FinvizNewsService>();
        var newsSentimentService = serviceProvider.GetRequiredService<NewsSentimentAnalysisService>();
        var redditScrapingService = serviceProvider.GetRequiredService<RedditScrapingService>();
        var portfolioOptimizationService = serviceProvider.GetRequiredService<PortfolioOptimizationService>();
        var socialMediaScrapingService = serviceProvider.GetRequiredService<SocialMediaScrapingService>();
        var webDataExtractionService = serviceProvider.GetRequiredService<WebDataExtractionService>();
        var reportGenerationService = serviceProvider.GetRequiredService<ReportGenerationService>();
        var satelliteImageryAnalysisService = serviceProvider.GetRequiredService<SatelliteImageryAnalysisService>();

        var llmService = serviceProvider.GetRequiredService<ILLMService>();
        var technicalAnalysisService = serviceProvider.GetRequiredService<TechnicalAnalysisService>();
        var aiAssistantService = serviceProvider.GetRequiredService<IntelligentAIAssistantService>();
        return Task.FromResult(new InteractiveCLI(kernel, orchestrator, logger, comprehensiveAgent, researchAgent, yahooFinanceService, alpacaService, polygonService, dataBentoService, yfinanceNewsService, finvizNewsService, newsSentimentService, redditScrapingService, portfolioOptimizationService, socialMediaScrapingService, webDataExtractionService, reportGenerationService, satelliteImageryAnalysisService, llmService, technicalAnalysisService, aiAssistantService));
    }

    // Alpaca Commands
    private async Task AlpacaDataCommand(string[] parts)
    {
        var symbol = parts.Length > 1 ? parts[1] : "AAPL";
        
        PrintSectionHeader("Alpaca Market Data");
        Console.WriteLine($"Symbol: {symbol}");
        var function = _kernel.Plugins["AlpacaPlugin"]["GetMarketData"];
        var result = await _kernel.InvokeAsync(function, new() { ["symbol"] = symbol });
        Console.WriteLine(result.ToString());
        PrintSectionFooter();
    }

    private async Task AlpacaHistoricalCommand(string[] parts)
    {
        var symbol = parts.Length > 1 ? parts[1] : "AAPL";
        var days = parts.Length > 2 && int.TryParse(parts[2], out var d) ? d : 30;
        
        PrintSectionHeader("Alpaca Historical Data");
        Console.WriteLine($"Symbol: {symbol} | Days: {days}");
        var function = _kernel.Plugins["AlpacaPlugin"]["GetHistoricalData"];
        var result = await _kernel.InvokeAsync(function, new() { ["symbol"] = symbol, ["days"] = days });
        Console.WriteLine(result.ToString());
        PrintSectionFooter();
    }

    private async Task AlpacaAccountCommand()
    {
        PrintSectionHeader("Alpaca Account Info");
        var function = _kernel.Plugins["AlpacaPlugin"]["GetAccountInfo"];
        var result = await _kernel.InvokeAsync(function);
        Console.WriteLine(result.ToString());
        PrintSectionFooter();
    }

    private async Task AlpacaPositionsCommand()
    {
        PrintSectionHeader("Alpaca Positions");
        var function = _kernel.Plugins["AlpacaPlugin"]["GetPositions"];
        var result = await _kernel.InvokeAsync(function);
        Console.WriteLine(result.ToString());
        PrintSectionFooter();
    }

    private async Task AlpacaQuotesCommand(string[] parts)
    {
        var symbols = parts.Length > 1 ? parts[1] : "AAPL,MSFT,GOOGL";
        
        PrintSectionHeader("Alpaca Multiple Quotes");
        Console.WriteLine($"Symbols: {symbols}");
        var function = _kernel.Plugins["AlpacaPlugin"]["GetMultipleQuotes"];
        var result = await _kernel.InvokeAsync(function, new() { ["symbols"] = symbols });
        Console.WriteLine(result.ToString());
        PrintSectionFooter();
    }

    // Technical Analysis Commands
    private async Task TechnicalAnalysisCommand(string[] parts)
    {
        var symbol = parts.Length > 1 ? parts[1] : "AAPL";
        PrintSectionHeader("Technical Analysis");
        Console.WriteLine($"Symbol: {symbol}");
        
        // Get detailed technical indicators
        try
        {
            var technicalResult = await _technicalAnalysisService.PerformFullAnalysisAsync(symbol, 100);
            
            Console.WriteLine($"Current Price: ${technicalResult.CurrentPrice:F2}");
            Console.WriteLine($"Signal: {technicalResult.OverallSignal} (Strength: {technicalResult.SignalStrength:F2})");
            Console.WriteLine($"Analysis Time: {technicalResult.Timestamp:yyyy-MM-dd HH:mm:ss}");
            Console.WriteLine();
            
            Console.WriteLine("TECHNICAL INDICATORS:");
            Console.WriteLine(new string('-', 50));
            
            foreach (var indicator in technicalResult.Indicators.OrderBy(kvp => kvp.Key))
            {
                if (indicator.Value is double doubleVal)
                    Console.WriteLine($"{indicator.Key}: {doubleVal:F4}");
                else
                    Console.WriteLine($"{indicator.Key}: {indicator.Value}");
            }
            
            Console.WriteLine();
            Console.WriteLine("BASIC ANALYSIS:");
            Console.WriteLine(technicalResult.Reasoning);
            
            // Enhanced AI Analysis
            Console.WriteLine();
            Console.WriteLine("ENHANCED AI ANALYSIS:");
            Console.WriteLine(new string('-', 50));
            try
            {
                var indicatorsText = string.Join("\n", technicalResult.Indicators
                    .Where(kvp => kvp.Value is double)
                    .Select(kvp => $"{kvp.Key}: {kvp.Value:F4}"));
                
                var prompt = $"Analyze {symbol} technical indicators. Provide comprehensive trading insights with specific entry/exit levels, risk assessment, and market outlook. Use plain text, no markdown:\n\n{indicatorsText}\n\nCurrent Price: ${technicalResult.CurrentPrice:F2}\nSignal: {technicalResult.OverallSignal}";
                
                var aiAnalysis = await _llmService.GetChatCompletionAsync(prompt);
                var cleanAnalysis = aiAnalysis
                    .Replace("**", "")
                    .Replace("*", "")
                    .Replace("###", "")
                    .Replace("##", "")
                    .Replace("#", "")
                    .Replace("---", "")
                    .Replace("_", "");
                Console.WriteLine(cleanAnalysis);
            }
            catch (Exception ex)
            {
                Console.WriteLine($"Enhanced AI analysis unavailable: {ex.Message}");
            }
        }
        catch (Exception ex)
        {
            Console.WriteLine($"Error getting technical indicators: {ex.Message}");
            
            // Fallback to plugin-based analysis
            var function = _kernel.Plugins["TechnicalAnalysisPlugin"]["AnalyzeSymbol"];
            var result = await _kernel.InvokeAsync(function, new() { ["symbol"] = symbol });
            Console.WriteLine(result.ToString());
        }

        // --- News Sentiment & Outlook ---
        PrintSectionHeader("News Sentiment & Outlook");
        try
        {
            var sentimentFunction = _kernel.Plugins["MarketSentimentPlugin"]?["AnalyzeMarketSentiment"];
            if (sentimentFunction != null)
            {
                var sentimentResult = await _kernel.InvokeAsync(sentimentFunction, new() { ["assetClass"] = "stocks", ["specificAsset"] = symbol });
                Console.WriteLine(sentimentResult.ToString());
            }
            else
            {
                Console.WriteLine("(No sentiment function available)");
            }
        }
        catch (Exception ex)
        {
            Console.WriteLine($"(Sentiment analysis unavailable: {ex.Message})");
        }
        PrintSectionFooter();
    }

    private async Task TechnicalIndicatorsCommand(string[] parts)
    {
        var symbol = parts.Length > 1 ? parts[1] : "AAPL";
        var category = parts.Length > 2 ? parts[2] : "all";
        PrintSectionHeader("Technical Indicators");
        Console.WriteLine($"Symbol: {symbol} | Category: {category}");
        var function = _kernel.Plugins["TechnicalAnalysisPlugin"]["GetDetailedIndicators"];
        var result = await _kernel.InvokeAsync(function, new() { ["symbol"] = symbol, ["category"] = category });
        Console.WriteLine(result.ToString());
        // AI-powered summary/analysis
        try
        {
            var aiSummaryFunction = _kernel.Plugins["TechnicalAnalysisPlugin"].Contains("AISummary")
                ? _kernel.Plugins["TechnicalAnalysisPlugin"]["AISummary"]
                : null;
            if (aiSummaryFunction != null)
            {
                Console.WriteLine("\nAI Analysis:");
                var aiSummary = await _kernel.InvokeAsync(aiSummaryFunction, new() { ["symbol"] = symbol, ["indicatorsText"] = result.ToString() });
                Console.WriteLine(aiSummary.ToString());
            }
            else
            {
                var prompt = $"Analyze {symbol} technical indicators. Provide clean, plain text summary with simple bullet points. No markdown, asterisks, or special formatting:\n\n{result.ToString()}";
                var summaryFunction = _kernel.Plugins["GeneralAIPlugin"]?["Summarize"];
                if (summaryFunction != null)
                {
                    Console.WriteLine("\nAI Analysis:");
                    var aiSummary = await _kernel.InvokeAsync(summaryFunction, new() { ["input"] = prompt });
                    var cleanSummary = aiSummary.ToString()
                        .Replace("**", "")
                        .Replace("*", "")
                        .Replace("###", "")
                        .Replace("##", "")
                        .Replace("#", "")
                        .Replace("---", "")
                        .Replace("_", "");
                    Console.WriteLine(cleanSummary);
                }
            }
        }
        catch (Exception ex)
        {
            Console.WriteLine($"(AI analysis unavailable: {ex.Message})");
        }
        PrintSectionFooter();
    }

    private async Task TechnicalCompareCommand(string[] parts)
    {
        var symbols = parts.Length > 1 ? string.Join(",", parts.Skip(1)) : "AAPL,MSFT,GOOGL";
        PrintSectionHeader("Technical Analysis Comparison");
        Console.WriteLine($"Symbols: {symbols}");
        var function = _kernel.Plugins["TechnicalAnalysisPlugin"]["CompareSymbols"];
        var result = await _kernel.InvokeAsync(function, new() { ["symbols"] = symbols });
        Console.WriteLine(result.ToString());
        PrintSectionFooter();
    }

    private async Task TechnicalPatternsCommand(string[] parts)
    {
        var symbol = parts.Length > 1 ? parts[1] : "AAPL";
        PrintSectionHeader("Pattern Recognition Analysis");
        Console.WriteLine($"Symbol: {symbol}");
        var function = _kernel.Plugins["TechnicalAnalysisPlugin"]["GetPatternAnalysis"];
        var result = await _kernel.InvokeAsync(function, new() { ["symbol"] = symbol });
        Console.WriteLine(result.ToString());
        PrintSectionFooter();
    }

    private async Task TechnicalFullCommand(string[] parts)
    {
        var symbol = parts.Length > 1 ? parts[1] : "AAPL";
        PrintSectionHeader($"Comprehensive Technical Analysis - {symbol}");
        
        try
        {
            var result = await _technicalAnalysisService.PerformFullAnalysisAsync(symbol, 100);
            
            Console.WriteLine($"Current Price: ${result.CurrentPrice:F2}");
            Console.WriteLine($"Signal: {result.OverallSignal} (Strength: {result.SignalStrength:F2})");
            Console.WriteLine($"Analysis Time: {result.Timestamp:yyyy-MM-dd HH:mm:ss}");
            Console.WriteLine();
            
            Console.WriteLine("ALL TECHNICAL INDICATORS:");
            Console.WriteLine(new string('-', 50));
            
            foreach (var indicator in result.Indicators.OrderBy(kvp => kvp.Key))
            {
                if (indicator.Value is double doubleVal)
                    Console.WriteLine($"{indicator.Key}: {doubleVal:F4}");
                else
                    Console.WriteLine($"{indicator.Key}: {indicator.Value}");
            }
            
            Console.WriteLine();
            Console.WriteLine("REASONING:");
            Console.WriteLine(result.Reasoning);
        }
        catch (Exception ex)
        {
            Console.WriteLine($"Error: {ex.Message}");
        }
        
        PrintSectionFooter();
    }

    // Long-term technical analysis (7 years)
    private async Task TechnicalAnalysisLongCommand(string[] parts)
    {
        var symbol = parts.Length > 1 ? parts[1] : "AAPL";
        PrintSectionHeader("Long-Term Technical Analysis");
        Console.WriteLine($"Symbol: {symbol} | Lookback: 7 years");
        
        // Get detailed technical indicators with long-term data
        try
        {
            var technicalResult = await _technicalAnalysisService.PerformFullAnalysisAsync(symbol, 2555);
            
            Console.WriteLine($"Current Price: ${technicalResult.CurrentPrice:F2}");
            Console.WriteLine($"Signal: {technicalResult.OverallSignal} (Strength: {technicalResult.SignalStrength:F2})");
            Console.WriteLine($"Analysis Time: {technicalResult.Timestamp:yyyy-MM-dd HH:mm:ss}");
            Console.WriteLine();
            
            Console.WriteLine("LONG-TERM TECHNICAL INDICATORS:");
            Console.WriteLine(new string('-', 50));
            
            foreach (var indicator in technicalResult.Indicators.OrderBy(kvp => kvp.Key))
            {
                if (indicator.Value is double doubleVal)
                    Console.WriteLine($"{indicator.Key}: {doubleVal:F4}");
                else
                    Console.WriteLine($"{indicator.Key}: {indicator.Value}");
            }
            
            Console.WriteLine();
            Console.WriteLine("BASIC ANALYSIS:");
            Console.WriteLine(technicalResult.Reasoning);
            
            // Enhanced AI Analysis
            Console.WriteLine();
            Console.WriteLine("ENHANCED AI ANALYSIS:");
            Console.WriteLine(new string('-', 50));
            try
            {
                var indicatorsText = string.Join("\n", technicalResult.Indicators
                    .Where(kvp => kvp.Value is double)
                    .Select(kvp => $"{kvp.Key}: {kvp.Value:F4}"));
                
                var prompt = $"Analyze {symbol} long-term technical indicators (7-year perspective). Provide comprehensive trading insights with specific entry/exit levels, risk assessment, and market outlook. Use plain text, no markdown:\n\n{indicatorsText}\n\nCurrent Price: ${technicalResult.CurrentPrice:F2}\nSignal: {technicalResult.OverallSignal}";
                
                var aiAnalysis = await _llmService.GetChatCompletionAsync(prompt);
                var cleanAnalysis = aiAnalysis
                    .Replace("**", "")
                    .Replace("*", "")
                    .Replace("###", "")
                    .Replace("##", "")
                    .Replace("#", "")
                    .Replace("---", "")
                    .Replace("_", "");
                Console.WriteLine(cleanAnalysis);
            }
            catch (Exception ex)
            {
                Console.WriteLine($"Enhanced AI analysis unavailable: {ex.Message}");
            }
        }
        catch (Exception ex)
        {
            Console.WriteLine($"Error getting long-term technical indicators: {ex.Message}");
            
            // Fallback to plugin-based analysis
            var function = _kernel.Plugins["TechnicalAnalysisPlugin"]["AnalyzeSymbol"];
            var result = await _kernel.InvokeAsync(function, new() { ["symbol"] = symbol, ["lookbackDays"] = 2555 });
            Console.WriteLine(result.ToString());
        }

        // --- News Sentiment & Outlook ---
        PrintSectionHeader("News Sentiment & Outlook");
        try
        {
            var sentimentFunction = _kernel.Plugins["MarketSentimentPlugin"]?["AnalyzeMarketSentiment"];
            if (sentimentFunction != null)
            {
                var sentimentResult = await _kernel.InvokeAsync(sentimentFunction, new() { ["assetClass"] = "stocks", ["specificAsset"] = symbol });
                Console.WriteLine(sentimentResult.ToString());
            }
            else
            {
                Console.WriteLine("(No sentiment function available)");
            }
        }
        catch (Exception ex)
        {
            Console.WriteLine($"(Sentiment analysis unavailable: {ex.Message})");
        }
        PrintSectionFooter();
    }

    // Fundamental & sentiment analysis
    private async Task FundamentalAnalysisCommand(string[] parts)
    {
        var symbol = parts.Length > 1 ? parts[1] : "AAPL";
        PrintSectionHeader("Fundamental & Sentiment Analysis");
        Console.WriteLine($"Symbol: {symbol}");
        try
        {
            var function = _kernel.Plugins["CompanyValuationPlugin"]?["AnalyzeStock"];
            if (function != null)
            {
                var result = await _kernel.InvokeAsync(function, new() { ["ticker"] = symbol });
                Console.WriteLine(result.ToString());
            }
            else
            {
                Console.WriteLine("(No fundamental analysis function available)");
            }
        }
        catch (Exception ex)
        {
            Console.WriteLine($"Error analyzing stock {symbol}: {ex.Message}");
        }
        PrintSectionFooter();
    }
    // --- UI Section Helpers ---
    private void PrintSectionHeader(string title)
    {
        Console.WriteLine();
        Console.WriteLine(new string('=', 60));
        Console.WriteLine($"{title.ToUpper(),-60}");
        Console.WriteLine(new string('-', 60));
    }


    private void PrintSectionFooter()
    {
        Console.WriteLine(new string('=', 60));
        Console.WriteLine();
    }

    // --- New Research Commands ---
    
    private async Task ComprehensiveAnalysisCommand(string[] parts)
    {
        try
        {
            var symbol = parts.Length > 1 ? parts[1].ToUpper() : "AAPL";
            var assetType = parts.Length > 2 ? parts[2].ToLower() : "stock";
            
            PrintSectionHeader($"Comprehensive Analysis: {symbol}");
            Console.WriteLine($"Asset Type: {assetType}");
            Console.WriteLine("Performing comprehensive analysis including web search, sentiment, technical, and fundamental analysis...");
            Console.WriteLine();
            
            var result = await _comprehensiveAgent.AnalyzeAndRecommendAsync(symbol, assetType);
            Console.WriteLine(result);
        }
        catch (Exception ex)
        {
            Console.WriteLine($"Error performing comprehensive analysis: {ex.Message}");
        }
        PrintSectionFooter();
    }
    
    private async Task ResearchPapersCommand(string[] parts)
    {
        try
        {
            var topic = parts.Length > 1 ? string.Join(" ", parts[1..]) : "algorithmic trading";
            
            PrintSectionHeader($"Academic Papers Search: {topic}");
            Console.WriteLine("Searching for academic finance/quantitative research papers...");
            Console.WriteLine();
            
            var result = await _researchAgent.SearchAcademicPapersAsync(topic, 5);
            Console.WriteLine(result);
        }
        catch (Exception ex)
        {
            Console.WriteLine($"Error searching academic papers: {ex.Message}");
        }
        PrintSectionFooter();
    }
    
    private async Task AnalyzePaperCommand(string[] parts)
    {
        try
        {
            if (parts.Length < 2)
            {
                Console.WriteLine("Usage: analyze-paper [url] [optional_focus_area]");
                return;
            }
            
            var paperUrl = parts[1];
            var focusArea = parts.Length > 2 ? string.Join(" ", parts[2..]) : "";
            
            PrintSectionHeader($"Paper Analysis & Blueprint Generation");
            Console.WriteLine($"Paper URL: {paperUrl}");
            if (!string.IsNullOrEmpty(focusArea))
            {
                Console.WriteLine($"Focus Area: {focusArea}");
            }
            Console.WriteLine("Analyzing paper and generating implementation blueprint...");
            Console.WriteLine();
            
            var result = await _researchAgent.AnalyzePaperAndGenerateBlueprintAsync(paperUrl, focusArea);
            Console.WriteLine(result);
        }
        catch (Exception ex)
        {
            Console.WriteLine($"Error analyzing paper: {ex.Message}");
        }
        PrintSectionFooter();
    }
    
    private async Task ResearchSynthesisCommand(string[] parts)
    {
        try
        {
            var topic = parts.Length > 1 ? string.Join(" ", parts[1..^1]) : "momentum trading";
            var maxPapers = 3;
            
            if (parts.Length > 1 && int.TryParse(parts[^1], out var parsedMaxPapers))
            {
                maxPapers = parsedMaxPapers;
                if (parts.Length > 2)
                {
                    topic = string.Join(" ", parts[1..^1]);
                }
            }
            else if (parts.Length > 1)
            {
                topic = string.Join(" ", parts[1..]);
            }
            
            PrintSectionHeader($"Research Synthesis: {topic}");
            Console.WriteLine($"Max Papers: {maxPapers}");
            Console.WriteLine("Researching topic and synthesizing findings from multiple papers...");
            Console.WriteLine("This may take several minutes...");
            Console.WriteLine();
            
            var result = await _researchAgent.ResearchTopicAndSynthesizeAsync(topic, maxPapers);
            Console.WriteLine(result);
        }
        catch (Exception ex)
        {
            Console.WriteLine($"Error performing research synthesis: {ex.Message}");
        }
        PrintSectionFooter();
    }

    private async Task QuickResearchCommand(string[] parts)
    {
        try
        {
            var topic = parts.Length > 1 ? string.Join(" ", parts[1..^1]) : "machine learning trading";
            var maxPapers = 3;
            
            if (parts.Length > 1 && int.TryParse(parts[^1], out var parsedMaxPapers))
            {
                maxPapers = parsedMaxPapers;
                if (parts.Length > 2)
                {
                    topic = string.Join(" ", parts[1..^1]);
                }
            }
            else if (parts.Length > 1)
            {
                topic = string.Join(" ", parts[1..]);
            }
            
            PrintSectionHeader($"Quick Research Overview: {topic}");
            Console.WriteLine($"Max Papers: {maxPapers}");
            Console.WriteLine("Performing quick research scan...");
            Console.WriteLine("This should complete in under a minute...");
            Console.WriteLine();
            
            var result = await _researchAgent.GetQuickResearchOverviewAsync(topic, maxPapers);
            Console.WriteLine(result);
        }
        catch (Exception ex)
        {
            Console.WriteLine($"Error performing quick research: {ex.Message}");
        }
        PrintSectionFooter();
    }

<<<<<<< HEAD
    private async Task ClearCommand()
    {
        // Clear the console
        Console.Clear();
        
        // Show the welcome message and main command menu
        ShowMainMenu();
    }

=======
>>>>>>> 8d4aa17e
    private async Task TestApisCommand(string[] parts)
    {
        var symbol = parts.Length > 1 ? parts[1] : "AAPL";
        
        PrintSectionHeader($"API Connectivity Test - {symbol}");
        
        // Test Yahoo Finance
        Console.WriteLine("Testing Yahoo Finance API...");
        try
        {
            var yahooData = await _yahooFinanceService.GetMarketDataAsync(symbol);
            if (yahooData != null)
            {
                Console.WriteLine("SUCCESS: Yahoo Finance: Connected");
                Console.WriteLine($"  Price: ${yahooData.CurrentPrice:F2}, Volume: {yahooData.Volume:N0}");
            }
            else
            {
                Console.WriteLine("FAILED: Yahoo Finance: Failed");
                Console.WriteLine("  Possible issues: Plugin not loaded, invalid symbol, or API rate limits");
            }
        }
        catch (Exception ex)
        {
            Console.WriteLine("FAILED: Yahoo Finance: Failed");
            Console.WriteLine($"  Error: {ex.Message}");
        }
        
        // Test Alpaca
        Console.WriteLine("\nTesting Alpaca API...");
        try
        {
            var alpacaData = await _alpacaService.GetMarketDataAsync(symbol);
            if (alpacaData != null)
            {
                Console.WriteLine("SUCCESS: Alpaca: Connected");
                Console.WriteLine($"  Price: ${alpacaData.Price:F2}, Volume: {alpacaData.Volume:N0}");
            }
            else
            {
                Console.WriteLine("FAILED: Alpaca: Failed");
                Console.WriteLine("  Possible issues: Invalid credentials, market closed, or invalid symbol");
            }
        }
        catch (Exception ex)
        {
            Console.WriteLine("FAILED: Alpaca: Failed");
            Console.WriteLine($"  Error: {ex.Message}");
        }
        
        // Test Polygon
        Console.WriteLine("\nTesting Polygon.io API...");
        try
        {
            var polygonData = await _polygonService.GetQuoteAsync(symbol);
            if (polygonData != null)
            {
                Console.WriteLine("SUCCESS: Polygon.io: Connected");
                Console.WriteLine($"  Price: ${polygonData.Price:F2}, Volume: {polygonData.Size:N0}");
            }
            else
            {
                Console.WriteLine("FAILED: Polygon.io: Failed");
                Console.WriteLine("  Possible issues: Invalid API key, rate limits, or free tier restrictions");
            }
        }
        catch (Exception ex)
        {
            Console.WriteLine("FAILED: Polygon.io: Failed");
            Console.WriteLine($"  Error: {ex.Message}");
        }
        
        // Test DataBento
        Console.WriteLine("\nTesting DataBento API...");
        try
        {
            // DataBento has delayed data - use yesterday as end date to avoid "data not available" errors
            // Use shorter date range (3 days) to avoid timeouts
            var start = DateTime.Now.AddDays(-3);
            var end = DateTime.Now.AddDays(-1); // Use yesterday instead of today
            var dataBentoData = await _dataBentoService.GetOHLCVAsync(symbol, start, end);
            if (dataBentoData != null && dataBentoData.Any())
            {
                Console.WriteLine("SUCCESS: DataBento: Connected");
                Console.WriteLine($"  Retrieved {dataBentoData.Count} data points");
                foreach (var dataPoint in dataBentoData.Take(3)) // Show up to 3 data points
                {
                    Console.WriteLine($"    {dataPoint.EventTime:yyyy-MM-dd}: O=${dataPoint.Open:F2}, H=${dataPoint.High:F2}, L=${dataPoint.Low:F2}, C=${dataPoint.Close:F2}, Vol={dataPoint.Volume:N0}");
                }
            }
            else
            {
                Console.WriteLine("FAILED: DataBento: Failed");
                Console.WriteLine("  Possible issues: Invalid credentials, subscription limits, or data availability");
            }
        }
        catch (Exception ex)
        {
            Console.WriteLine("FAILED: DataBento: Failed");
            Console.WriteLine($"  Error: {ex.Message}");
        }
        
        Console.WriteLine("\nTroubleshooting Tips:");
        Console.WriteLine("1. Check API keys in appsettings.json");
        Console.WriteLine("2. Verify your internet connection");
        Console.WriteLine("3. Some APIs have rate limits or require subscriptions");
        Console.WriteLine("4. Market data may not be available outside trading hours");
        Console.WriteLine("5. Try different symbols (e.g., TSLA, MSFT, GOOGL)");
        
        PrintSectionFooter();
    }

    private async Task PolygonDataCommand(string[] parts)
    {
        var symbol = parts.Length > 1 ? parts[1] : "AAPL";
        
        PrintSectionHeader($"Polygon.io Market Data - {symbol}");
        
        try
        {
            // Get previous day's data (available on free tier)
            var quote = await _polygonService.GetQuoteAsync(symbol);
            if (quote != null)
            {
                Console.WriteLine($"Symbol: {quote.Symbol}");
                Console.WriteLine($"Previous Close: ${quote.Price:F2}");
                Console.WriteLine($"Volume: {quote.Size:N0}");
                Console.WriteLine($"Date: {quote.Timestamp:yyyy-MM-dd}");
                Console.WriteLine();
                Console.WriteLine("Note: This shows previous day's data (free tier). For real-time data, upgrade to a paid plan.");
            }
            else
            {
                Console.WriteLine("No data available from Polygon.io");
                Console.WriteLine("This might be due to:");
                Console.WriteLine("- Invalid symbol");
                Console.WriteLine("- API rate limiting");
                Console.WriteLine("- Free tier limitations");
            }
            
            // Also get market status
            var marketStatus = await _polygonService.GetMarketStatusAsync();
            if (marketStatus != null)
            {
                Console.WriteLine();
                Console.WriteLine($"Market Status: {marketStatus.Market}");
                Console.WriteLine($"Server Time: {marketStatus.ServerTime:yyyy-MM-dd HH:mm:ss}");
                if (marketStatus.Exchanges != null)
                {
                    Console.WriteLine($"NYSE: {marketStatus.Exchanges.Nyse}");
                    Console.WriteLine($"NASDAQ: {marketStatus.Exchanges.Nasdaq}");
                }
            }
        }
        catch (Exception ex)
        {
            Console.WriteLine($"Error retrieving Polygon data: {ex.Message}");
            if (ex.Message.Contains("NOT_AUTHORIZED"))
            {
                Console.WriteLine("Your current API key has limited access. Consider upgrading your Polygon.io plan.");
            }
        }
        
        PrintSectionFooter();
    }

    private async Task PolygonNewsCommand(string[] parts)
    {
        var symbol = parts.Length > 1 ? parts[1] : "AAPL";
        
        PrintSectionHeader($"Financial News - {symbol}");
        
        try
        {
            Console.WriteLine("=== Polygon.io News ===");
            var polygonNews = await _polygonService.GetNewsAsync(symbol, 3);
            if (polygonNews.Any())
            {
                foreach (var article in polygonNews.Take(3))
                {
                    Console.WriteLine($"Title: {article.Title}");
                    Console.WriteLine($"Published: {article.PublishedUtc:yyyy-MM-dd HH:mm:ss}");
                    Console.WriteLine($"Author: {article.Author}");
                    Console.WriteLine($"URL: {article.ArticleUrl}");
                    Console.WriteLine();
                }
            }
            else
            {
                Console.WriteLine("No news available from Polygon.io (may require paid subscription)");
            }
            
            Console.WriteLine("\n=== Yahoo Finance News (Live) ===");
            var yfinanceNews = await _yfinanceNewsService.GetNewsAsync(symbol, 3);
            if (yfinanceNews.Any())
            {
                foreach (var article in yfinanceNews.Take(3))
                {
                    Console.WriteLine($"Title: {article.Title}");
                    Console.WriteLine($"Published: {article.PublishedDate:yyyy-MM-dd HH:mm:ss}");
                    Console.WriteLine($"Publisher: {article.Publisher}");
                    Console.WriteLine($"Summary: {(article.Summary.Length > 100 ? article.Summary.Substring(0, 100) + "..." : article.Summary)}");
                    Console.WriteLine($"URL: {article.Link}");
                    Console.WriteLine();
                }
            }
            else
            {
                Console.WriteLine("No news available from Yahoo Finance");
            }
            
            Console.WriteLine("\n=== Finviz News ===");
            var finvizNews = await _finvizNewsService.GetNewsAsync(symbol, 3);
            if (finvizNews.Any())
            {
                foreach (var article in finvizNews.Take(3))
                {
                    Console.WriteLine($"Title: {article.Title}");
                    Console.WriteLine($"Published: {article.PublishedDate:yyyy-MM-dd HH:mm:ss}");
                    Console.WriteLine($"Publisher: {article.Publisher}");
                    if (!string.IsNullOrEmpty(article.Summary))
                    {
                        Console.WriteLine($"Summary: {(article.Summary.Length > 100 ? article.Summary.Substring(0, 100) + "..." : article.Summary)}");
                    }
                    Console.WriteLine($"URL: {article.Link}");
                    Console.WriteLine();
                }
            }
            else
            {
                Console.WriteLine("No news available from Finviz");
            }
        }
        catch (Exception ex)
        {
            Console.WriteLine($"Error retrieving news: {ex.Message}");
        }
        
        PrintSectionFooter();
    }

    private async Task PolygonFinancialsCommand(string[] parts)
    {
        var symbol = parts.Length > 1 ? parts[1] : "AAPL";
        
        PrintSectionHeader($"Polygon.io Financial Data - {symbol}");
        
        try
        {
            var financials = await _polygonService.GetFinancialsAsync(symbol);
            if (financials != null)
            {
                Console.WriteLine($"Ticker: {financials.Ticker}");
                Console.WriteLine($"Period: {financials.PeriodOfReportDate:yyyy-MM-dd}");
                
                if (financials.Financials?.IncomeStatement?.Revenues?.Value != null)
                {
                    Console.WriteLine($"Revenue: ${financials.Financials.IncomeStatement.Revenues.Value:N0}");
                }
                
                if (financials.Financials?.IncomeStatement?.NetIncomeLoss?.Value != null)
                {
                    Console.WriteLine($"Net Income: ${financials.Financials.IncomeStatement.NetIncomeLoss.Value:N0}");
                }
                
                if (financials.Financials?.BalanceSheet?.Assets?.Value != null)
                {
                    Console.WriteLine($"Assets: ${financials.Financials.BalanceSheet.Assets.Value:N0}");
                }
                
                if (financials.Financials?.BalanceSheet?.Liabilities?.Value != null)
                {
                    Console.WriteLine($"Liabilities: ${financials.Financials.BalanceSheet.Liabilities.Value:N0}");
                }
                
                if (financials.Financials?.BalanceSheet?.Equity?.Value != null)
                {
                    Console.WriteLine($"Equity: ${financials.Financials.BalanceSheet.Equity.Value:N0}");
                }
            }
            else
            {
                Console.WriteLine("No financial data available from Polygon.io");
            }
        }
        catch (Exception ex)
        {
            Console.WriteLine($"Error retrieving Polygon financials: {ex.Message}");
        }
        
        PrintSectionFooter();
    }

    private async Task DataBentoOhlcvCommand(string[] parts)
    {
        var symbol = parts.Length > 1 ? parts[1] : "AAPL";
        var days = parts.Length > 2 && int.TryParse(parts[2], out var d) ? d : 5;
        
        PrintSectionHeader($"DataBento OHLCV Data - {symbol} ({days} days)");
        
        try
        {
            var start = DateTime.Now.AddDays(-days);
            var end = DateTime.Now;
            var ohlcvData = await _dataBentoService.GetOHLCVAsync(symbol, start, end);
            
            if (ohlcvData.Any())
            {
                Console.WriteLine($"{"Date",-12} {"Open",-10} {"High",-10} {"Low",-10} {"Close",-10} {"Volume",-12}");
                Console.WriteLine(new string('-', 70));
                
                foreach (var bar in ohlcvData.Take(10))
                {
                    Console.WriteLine($"{bar.EventTime:yyyy-MM-dd} ${bar.Open,-9:F2} ${bar.High,-9:F2} ${bar.Low,-9:F2} ${bar.Close,-9:F2} {bar.Volume,-12:N0}");
                }
            }
            else
            {
                Console.WriteLine("No OHLCV data available from DataBento");
                Console.WriteLine();
                Console.WriteLine("This might be due to:");
                Console.WriteLine("- DataBento API authentication issues");
                Console.WriteLine("- Invalid API key or insufficient subscription");
                Console.WriteLine("- Symbol not available in the dataset");
                Console.WriteLine();
                Console.WriteLine("DataBento requires a paid subscription for most endpoints.");
                Console.WriteLine("Visit https://databento.com for more information.");
            }
        }
        catch (Exception ex)
        {
            Console.WriteLine($"Error retrieving DataBento OHLCV: {ex.Message}");
            Console.WriteLine("DataBento requires valid API credentials and subscription.");
        }
        
        PrintSectionFooter();
    }

    private async Task DataBentoFuturesCommand(string[] parts)
    {
        var symbol = parts.Length > 1 ? parts[1] : "ES";
        
        PrintSectionHeader($"DataBento Futures Contracts - {symbol}");
        
        try
        {
            var futures = await _dataBentoService.GetFuturesContractsAsync(symbol);
            if (futures.Any())
            {
                Console.WriteLine($"{"Symbol",-15} {"Description",-30} {"Start Date",-12} {"End Date",-12} {"Days to Expiry",-15}");
                Console.WriteLine(new string('-', 85));
                
                foreach (var contract in futures.Take(10))
                {
                    Console.WriteLine($"{contract.Symbol,-15} {contract.Description,-30} {contract.StartDate:yyyy-MM-dd} {contract.EndDate:yyyy-MM-dd} {contract.DaysToExpiry,-15}");
                }
            }
            else
            {
                Console.WriteLine("No futures contracts available from DataBento");
            }
        }
        catch (Exception ex)
        {
            Console.WriteLine($"Error retrieving DataBento futures: {ex.Message}");
        }
        
        PrintSectionFooter();
    }

    private async Task LiveNewsCommand(string[] parts)
    {
        var query = parts.Length > 1 ? parts[1] : "";
        
        PrintSectionHeader($"Live Financial News{(string.IsNullOrEmpty(query) ? " - Market Overview" : $" - {query}")}");
        
        try
        {
            // Fetch from both sources concurrently
            Task<List<YFinanceNewsItem>> yahooTask;
            Task<List<FinvizNewsItem>> finvizTask;
            
            if (string.IsNullOrEmpty(query))
            {
                Console.WriteLine("Getting market overview news from Yahoo Finance and Finviz...");
                yahooTask = _yfinanceNewsService.GetMarketNewsAsync(8);
                finvizTask = _finvizNewsService.GetMarketNewsAsync(8);
            }
            else if (query.Length <= 5 && query.All(char.IsLetterOrDigit))
            {
                // Treat as symbol
                Console.WriteLine($"Getting news for symbol: {query} from Yahoo Finance and Finviz...");
                yahooTask = _yfinanceNewsService.GetNewsAsync(query, 6);
                finvizTask = _finvizNewsService.GetNewsAsync(query, 6);
            }
            else
            {
                // Treat as keyword search
                Console.WriteLine($"Searching news for: {query} from Yahoo Finance and Finviz...");
                yahooTask = _yfinanceNewsService.SearchNewsAsync(query, 6);
                finvizTask = _finvizNewsService.SearchNewsAsync(query, 6);
            }
            
            // Wait for both sources
            var yahooNews = await yahooTask;
            var finvizNews = await finvizTask;
            
            // Display Yahoo Finance News
            if (yahooNews.Any())
            {
                Console.WriteLine("\n=== Yahoo Finance News ===");
                foreach (var article in yahooNews.Take(6))
                {
                    Console.WriteLine($"NEWS: {article.Title}");
                    Console.WriteLine($"   Publisher: {article.Publisher} | {article.PublishedDate:MMM dd, HH:mm}");
                    
                    if (!string.IsNullOrEmpty(article.Summary))
                    {
                        var summary = article.Summary.Length > 150 ? 
                            article.Summary.Substring(0, 150) + "..." : 
                            article.Summary;
                        Console.WriteLine($"   {summary}");
                    }
                    
                    if (article.RelatedTickers?.Any() == true)
                    {
                        Console.WriteLine($"   Tickers: {string.Join(", ", article.RelatedTickers.Take(5))}");
                    }
                    
                    Console.WriteLine($"   Link: {article.Link}");
                    Console.WriteLine();
                }
            }
            
            // Display Finviz News
            if (finvizNews.Any())
            {
                Console.WriteLine("\n=== Finviz News ===");
                foreach (var article in finvizNews.Take(6))
                {
                    Console.WriteLine($"MARKET: {article.Title}");
                    Console.WriteLine($"   Publisher: {article.Publisher} | {article.PublishedDate:MMM dd, HH:mm}");
                    
                    if (!string.IsNullOrEmpty(article.Summary))
                    {
                        var summary = article.Summary.Length > 150 ? 
                            article.Summary.Substring(0, 150) + "..." : 
                            article.Summary;
                        Console.WriteLine($"   {summary}");
                    }
                    
                    Console.WriteLine($"   Link: {article.Link}");
                    Console.WriteLine();
                }
            }
            
            var totalCount = yahooNews.Count + finvizNews.Count;
            if (totalCount > 0)
            {
                Console.WriteLine($"Found {totalCount} articles ({yahooNews.Count} from Yahoo Finance, {finvizNews.Count} from Finviz)");
            }
            else
            {
                Console.WriteLine("No news articles found from either source");
            }
        }
        catch (Exception ex)
        {
            Console.WriteLine($"Error retrieving live news: {ex.Message}");
        }
        
        PrintSectionFooter();
    }

    private async Task SentimentAnalysisCommand(string[] parts)
    {
        if (parts.Length < 2)
        {
            Console.WriteLine("ERROR: Please provide a stock symbol. Usage: sentiment-analysis [SYMBOL]");
            return;
        }

        var symbol = parts[1].ToUpper();
        PrintSectionHeader($"AI-Powered Quantitative Sentiment Analysis for {symbol}");

        try
        {
            var analysis = await _newsSentimentService.AnalyzeSymbolSentimentAsync(symbol);
            
            if (analysis != null)
            {
                // Display overall sentiment
                var sentimentEmoji = analysis.OverallSentiment switch
                {
                    "Very Positive" => "[VERY+]",
                    "Positive" => "[POS]",
                    "Negative" => "[NEG]",
                    "Very Negative" => "[VERY-]",
                    "Neutral" => "[NEUT]",
                    _ => "[UNKNOWN]"
                };
                
                Console.WriteLine($"\nOverall Sentiment: {sentimentEmoji} {analysis.OverallSentiment} (Score: {analysis.SentimentScore:F3})");
                Console.WriteLine($"Confidence Level: {analysis.Confidence:F1}%");
                Console.WriteLine($"Trend Direction: {analysis.TrendDirection}");
                
                // Display quantitative insights
                Console.WriteLine($"\nQUANTITATIVE INSIGHTS:");
                Console.WriteLine($"   Trading Signal: {analysis.TradingSignal}");
                Console.WriteLine($"   Volatility Indicator: {analysis.VolatilityIndicator}");
                Console.WriteLine($"   Price Target Bias: {analysis.PriceTargetBias}");
                Console.WriteLine($"   Institutional Sentiment: {analysis.InstitutionalSentiment}");
                Console.WriteLine($"   Retail Sentiment: {analysis.RetailSentiment}");
                Console.WriteLine($"   Analyst Consensus: {analysis.AnalystConsensus}");
                Console.WriteLine($"   Earnings Impact: {analysis.EarningsImpact}");
                Console.WriteLine($"   Sector Comparison: {analysis.SectorComparison}");
                Console.WriteLine($"   Momentum Signal: {analysis.MomentumSignal}");
                
                // Display key themes
                if (analysis.KeyThemes?.Any() == true)
                {
                    Console.WriteLine($"\nKey Themes:");
                    foreach (var theme in analysis.KeyThemes)
                    {
                        Console.WriteLine($"   • {theme}");
                    }
                }
                
                // Display risk factors
                if (analysis.RiskFactors?.Any() == true)
                {
                    Console.WriteLine($"\nRisk Factors:");
                    foreach (var risk in analysis.RiskFactors)
                    {
                        Console.WriteLine($"   • {risk}");
                    }
                }
                
                // Display analysis summary
                if (!string.IsNullOrEmpty(analysis.Summary))
                {
                    Console.WriteLine($"\nQuantitative Analysis Summary:");
                    Console.WriteLine($"   {analysis.Summary}");
                }
                
                // Display analyzed news articles with links
                if (analysis.NewsItems?.Any() == true)
                {
                    Console.WriteLine($"\nAnalyzed News Articles ({analysis.NewsItems.Count} articles):");
                    foreach (var article in analysis.NewsItems.Take(10))
                    {
                        var articleSentiment = article.SentimentLabel switch
                        {
                            "Very Positive" => "[VERY+]",
                            "Positive" => "[POS]",
                            "Negative" => "[NEG]",
                            "Very Negative" => "[VERY-]",
                            "Neutral" => "[NEUT]",
                            _ => "[UNKNOWN]"
                        };
                        
                        Console.WriteLine($"\n   {articleSentiment} {article.Title}");
                        Console.WriteLine($"      Date: {article.PublishedDate:MMM dd, HH:mm} | Score: {article.SentimentScore:F2} | Publisher: {article.Publisher}");
                        
                        if (!string.IsNullOrEmpty(article.Summary) && article.Summary.Length > 50)
                        {
                            var summary = article.Summary.Length > 120 ? 
                                article.Summary.Substring(0, 120) + "..." : 
                                article.Summary;
                            Console.WriteLine($"      Summary: {summary}");
                        }
                        
                        if (article.KeyTopics?.Any() == true)
                        {
                            Console.WriteLine($"      Topics: {string.Join(", ", article.KeyTopics.Take(3))}");
                        }
                        
                        Console.WriteLine($"      Link: {article.Link}");
                    }
                    
                    Console.WriteLine($"\nAnalysis Time: {analysis.AnalysisDate:MMM dd, yyyy HH:mm} UTC");
                }
            }
            else
            {
                Console.WriteLine("ERROR: Unable to perform sentiment analysis. No news data available.");
            }
        }
        catch (Exception ex)
        {
            Console.WriteLine($"ERROR: Error performing sentiment analysis: {ex.Message}");
        }
        
        PrintSectionFooter();
    }

    private async Task MarketSentimentCommand(string[] parts)
    {
        PrintSectionHeader("AI-Powered Overall Market Sentiment Analysis");

        try
        {
            var analysis = await _newsSentimentService.AnalyzeMarketSentimentAsync();
            
            if (analysis != null)
            {
                // Display overall market sentiment
                var sentimentEmoji = analysis.OverallSentiment switch
                {
                    "POSITIVE" => "[POS]",
                    "NEGATIVE" => "[NEG]",
                    "NEUTRAL" => "[NEUT]",
                    _ => "[UNKNOWN]"
                };
                
                Console.WriteLine($"\nOverall Market Sentiment: {sentimentEmoji} {analysis.OverallSentiment} (Score: {analysis.SentimentScore:F2})");
                Console.WriteLine($"📈 Confidence Level: {analysis.Confidence:F1}%");
                
                // Display key market themes
                if (analysis.KeyThemes?.Any() == true)
                {
                    Console.WriteLine($"\n🔍 Key Market Themes:");
                    foreach (var theme in analysis.KeyThemes)
                    {
                        Console.WriteLine($"   • {theme}");
                    }
                }
                
                // Display market analysis summary
                if (!string.IsNullOrEmpty(analysis.Summary))
                {
                    Console.WriteLine($"\n📝 Market Analysis Summary:");
                    Console.WriteLine($"   {analysis.Summary}");
                }
                
                // Display analysis scope
                if (analysis.NewsItems?.Any() == true)
                {
                    Console.WriteLine($"\n📰 Analyzed {analysis.NewsItems.Count} market news articles");
                    Console.WriteLine($"⏰ Analysis Time: {analysis.AnalysisDate:MMM dd, yyyy HH:mm} UTC");
                }
                
                Console.WriteLine($"\n💡 This analysis combines news from multiple financial sources");
                Console.WriteLine($"   and uses AI to provide comprehensive market sentiment insights.");
            }
            else
            {
                Console.WriteLine("❌ Unable to perform market sentiment analysis. No market news data available.");
            }
        }
        catch (Exception ex)
        {
            Console.WriteLine($"❌ Error performing market sentiment analysis: {ex.Message}");
        }
        
        PrintSectionFooter();
    }

    // Reddit Commands
    private async Task RedditSentimentCommand(string[] parts)
    {
        var subreddit = parts.Length > 1 ? parts[1] : "wallstreetbets";
        var limit = parts.Length > 2 && int.TryParse(parts[2], out var l) ? Math.Min(l, 25) : 15;
        
        PrintSectionHeader($"Reddit Discussion Overview - r/{subreddit} (Top {limit} Posts)");

        try
        {
            var posts = await _redditScrapingService.ScrapeSubredditAsync(subreddit, limit);
            
            if (posts.Any())
            {
                Console.WriteLine($"Found {posts.Count} posts from r/{subreddit}");
                Console.WriteLine($"Analysis Time: {DateTime.UtcNow:MMM dd, yyyy HH:mm} UTC");
                Console.WriteLine();
                
                for (int i = 0; i < posts.Count; i++)
                {
                    var post = posts[i];
                    Console.WriteLine($"#{i + 1} {post.Title}");
                    Console.WriteLine($"   Author: u/{post.Author} | Score: {post.Score} | Comments: {post.Comments}");
                    Console.WriteLine($"   Posted: {post.CreatedUtc:MMM dd, yyyy HH:mm} UTC");
                    
                    if (!string.IsNullOrEmpty(post.Flair))
                        Console.WriteLine($"   Flair: {post.Flair}");
                    
                    if (!string.IsNullOrEmpty(post.Content) && post.Content.Length > 0)
                    {
                        var preview = post.Content.Length > 150 
                            ? post.Content.Substring(0, 150) + "..." 
                            : post.Content;
                        Console.WriteLine($"   Content: {preview}");
                    }
                    
                    Console.WriteLine($"   Link: {post.Url}");
                    Console.WriteLine();
                }
                
                // Summary stats
                var totalUpvotes = posts.Sum(p => p.Score);
                var totalComments = posts.Sum(p => p.Comments);
                var avgUpvotes = posts.Average(p => p.Score);
                
                Console.WriteLine("Summary Statistics:");
                Console.WriteLine($"   Total Upvotes: {totalUpvotes:N0}");
                Console.WriteLine($"   Total Comments: {totalComments:N0}");
                Console.WriteLine($"   Average Upvotes per Post: {avgUpvotes:F1}");
                Console.WriteLine($"   Most Active Post: {posts.MaxBy(p => p.Score)?.Title ?? "N/A"} ({posts.Max(p => p.Score)} upvotes)");
            }
            else
            {
                Console.WriteLine("No posts found or unable to access r/{subreddit}.");
                Console.WriteLine("   Possible reasons:");
                Console.WriteLine("   - Subreddit doesn't exist or is private");
                Console.WriteLine("   - Reddit API rate limiting");
                Console.WriteLine("   - Network connectivity issues");
            }
        }
        catch (Exception ex)
        {
            Console.WriteLine($"Error fetching Reddit posts: {ex.Message}");
            if (ex.InnerException != null)
            {
                Console.WriteLine($"   Inner Exception: {ex.InnerException.Message}");
            }
        }
        
        PrintSectionFooter();
    }

    private async Task RedditScrapeCommand(string[] parts)
    {
        var subreddit = parts.Length > 1 ? parts[1] : "wallstreetbets";
        
        PrintSectionHeader($"Reddit Scraping - r/{subreddit}");

        try
        {
            var posts = await _redditScrapingService.ScrapeSubredditAsync(subreddit, 25);
            
            if (posts?.Any() == true)
            {
                Console.WriteLine($"Found {posts.Count} posts from r/{subreddit}:\n");
                
                foreach (var post in posts.Take(10)) // Show first 10
                {
                    Console.WriteLine($"🔥 {post.Score} | {post.Title}");
                    Console.WriteLine($"   💬 {post.Comments} comments | Posted: {post.CreatedUtc:MMM dd, HH:mm}");
                    Console.WriteLine($"   🔗 {post.Url}");
                    Console.WriteLine();
                }
                
                if (posts.Count > 10)
                {
                    Console.WriteLine($"... and {posts.Count - 10} more posts");
                }
            }
            else
            {
                Console.WriteLine("❌ No posts found or unable to scrape subreddit.");
            }
        }
        catch (Exception ex)
        {
            Console.WriteLine($"❌ Error scraping Reddit: {ex.Message}");
        }
        
        PrintSectionFooter();
    }

    // Reddit Finance Plugin Commands
    private async Task RedditFinanceTrendingCommand(string[] parts)
    {
        var postsPerSubreddit = parts.Length > 1 && int.TryParse(parts[1], out var count) ? count : 10;
        
        PrintSectionHeader($"Reddit Finance - Trending Posts ({postsPerSubreddit} per subreddit)");

        try
        {
            var result = await _kernel.InvokeAsync("RedditFinancePlugin", "GetTrendingFinancialPostsAsync", 
                new KernelArguments 
                { 
                    ["postsPerSubreddit"] = postsPerSubreddit 
                });
            
            Console.WriteLine(result.GetValue<string>());
        }
        catch (Exception ex)
        {
            Console.WriteLine($"❌ Error getting trending financial posts: {ex.Message}");
        }
        
        PrintSectionFooter();
    }

    private async Task RedditFinanceSearchCommand(string[] parts)
    {
        if (parts.Length < 2)
        {
            Console.WriteLine("Usage: reddit-finance-search SYMBOL [results_per_subreddit]");
            return;
        }

        var symbol = parts[1].ToUpper();
        var resultsPerSubreddit = parts.Length > 2 && int.TryParse(parts[2], out var count) ? count : 5;
        
        PrintSectionHeader($"Reddit Finance - Search Results for {symbol}");

        try
        {
            var result = await _kernel.InvokeAsync("RedditFinancePlugin", "SearchSymbolMentionsAsync", 
                new KernelArguments 
                { 
                    ["symbol"] = symbol,
                    ["resultsPerSubreddit"] = resultsPerSubreddit 
                });
            
            Console.WriteLine(result.GetValue<string>());
        }
        catch (Exception ex)
        {
            Console.WriteLine($"❌ Error searching for {symbol} mentions: {ex.Message}");
        }
        
        PrintSectionFooter();
    }

    private async Task RedditFinanceSentimentCommand(string[] parts)
    {
        if (parts.Length < 2)
        {
            Console.WriteLine("Usage: reddit-finance-sentiment SYMBOL [posts_to_analyze]");
            return;
        }

        var symbol = parts[1].ToUpper();
        var postsToAnalyze = parts.Length > 2 && int.TryParse(parts[2], out var count) ? count : 20;
        
        PrintSectionHeader($"Reddit Finance - Sentiment Analysis for {symbol}");

        try
        {
            var result = await _kernel.InvokeAsync("RedditFinancePlugin", "AnalyzeSymbolSentimentAsync", 
                new KernelArguments 
                { 
                    ["symbol"] = symbol,
                    ["postsToAnalyze"] = postsToAnalyze 
                });
            
            Console.WriteLine(result.GetValue<string>());
        }
        catch (Exception ex)
        {
            Console.WriteLine($"❌ Error analyzing sentiment for {symbol}: {ex.Message}");
        }
        
        PrintSectionFooter();
    }

    private async Task RedditMarketPulseCommand(string[] parts)
    {
        var postsPerSubreddit = parts.Length > 1 && int.TryParse(parts[1], out var count) ? count : 15;
        
        PrintSectionHeader($"Reddit Finance - Market Pulse ({postsPerSubreddit} posts per subreddit)");

        try
        {
            var result = await _kernel.InvokeAsync("RedditFinancePlugin", "GetMarketPulseAsync", 
                new KernelArguments 
                { 
                    ["postsPerSubreddit"] = postsPerSubreddit 
                });
            
            Console.WriteLine(result.GetValue<string>());
        }
        catch (Exception ex)
        {
            Console.WriteLine($"❌ Error getting market pulse: {ex.Message}");
        }
        
        PrintSectionFooter();
    }

    // Portfolio Optimization Commands
    private async Task OptimizePortfolioCommand(string[] parts)
    {
        if (parts.Length < 2)
        {
            Console.WriteLine("Usage: optimize-portfolio AAPL,MSFT,GOOGL,TSLA");
            return;
        }

        var tickers = parts[1].Split(',', StringSplitOptions.RemoveEmptyEntries);
        
        PrintSectionHeader($"Portfolio Optimization - {string.Join(", ", tickers)}");

        try
        {
            var result = await _portfolioOptimizationService.OptimizePortfolioAsync(tickers);
            
            if (result != null)
            {
                Console.WriteLine($"📊 Optimization Results (as of {result.OptimizationDate:MMM dd, yyyy HH:mm} UTC):");
                Console.WriteLine($"Expected Return: {result.ExpectedReturn:P2}");
                Console.WriteLine($"Risk (Volatility): {result.Risk:P2}");
                Console.WriteLine($"Sharpe Ratio: {result.SharpeRatio:F4}");
                Console.WriteLine();
                
                Console.WriteLine("🎯 Optimized Portfolio Weights:");
                foreach (var kvp in result.OptimizedWeights)
                {
                    Console.WriteLine($"   {kvp.Key}: {kvp.Value:P1}");
                }
                
                Console.WriteLine();
                Console.WriteLine("📈 Expected Individual Returns:");
                foreach (var kvp in result.ExpectedReturns)
                {
                    Console.WriteLine($"   {kvp.Key}: {kvp.Value:P2}");
                }
                
                Console.WriteLine($"\n💡 Note: This uses equal weighting due to limited historical data access.");
                Console.WriteLine($"   For production use, implement proper mean-variance optimization.");
            }
            else
            {
                Console.WriteLine("❌ Unable to optimize portfolio. Insufficient data.");
            }
        }
        catch (Exception ex)
        {
            Console.WriteLine($"❌ Error optimizing portfolio: {ex.Message}");
        }
        
        PrintSectionFooter();
    }

    // Advanced Data Extraction Commands
    private async Task ExtractWebDataCommand(string[] parts)
    {
        if (parts.Length < 2)
        {
            Console.WriteLine("Usage: extract-web-data [url]");
            return;
        }

        var url = parts[1];
        PrintSectionHeader($"Web Data Extraction - {url}");

        try
        {
            var extractedData = await _webDataExtractionService.ExtractStructuredDataAsync(url);
            
            if (extractedData != null)
            {
                Console.WriteLine($"🌐 Data extracted from: {extractedData.Url}");
                Console.WriteLine($"📄 Page Title: {extractedData.Title}");
                Console.WriteLine($"📅 Extraction Date: {extractedData.ExtractedAt:MMM dd, yyyy HH:mm} UTC");
                Console.WriteLine($"� Data Type: {extractedData.DataType}");
                Console.WriteLine($"�🔢 Structured Data: {extractedData.StructuredData?.Count ?? 0} items");
                Console.WriteLine($"📊 Tables: {extractedData.Tables?.Count ?? 0}");
                Console.WriteLine($"💰 Financial Data: {extractedData.FinancialData?.Count ?? 0} items");

                // Special handling for academic papers
                if (extractedData.DataType == "PDF" && extractedData.StructuredData?.ContainsKey("document_type") == true && 
                    extractedData.StructuredData["document_type"]?.ToString() == "arxiv_paper")
                {
                    await DisplayAcademicPaperAnalysis(extractedData);
                }
                else
                {
                    // Standard web content display
                    await DisplayStandardWebContent(extractedData);
                }
            }
            else
            {
                Console.WriteLine("❌ Unable to extract data from the specified URL.");
            }
        }
        catch (Exception ex)
        {
            Console.WriteLine($"❌ Error extracting web data: {ex.Message}");
        }
        
        PrintSectionFooter();
    }

    private async Task DisplayAcademicPaperAnalysis(WebDataExtractionResult extractedData)
    {
        Console.WriteLine("\n🎓 ACADEMIC PAPER ANALYSIS");
        Console.WriteLine("=" + new string('=', 50));

        // Show basic paper information
        if (extractedData.StructuredData?.ContainsKey("abstract") == true)
        {
            Console.WriteLine("\n📝 Abstract:");
            Console.WriteLine($"   {extractedData.StructuredData["abstract"]}");
        }

        if (extractedData.StructuredData?.ContainsKey("keywords") == true)
        {
            Console.WriteLine("\n🏷️  Keywords:");
            var keywords = extractedData.StructuredData["keywords"] as List<object> ?? new List<object>();
            Console.WriteLine($"   {string.Join(", ", keywords.Take(10))}");
        }

        if (extractedData.StructuredData?.ContainsKey("sections") == true)
        {
            Console.WriteLine("\n📚 Paper Sections:");
            var sections = extractedData.StructuredData["sections"] as List<object> ?? new List<object>();
            foreach (var section in sections.Take(8))
            {
                Console.WriteLine($"   • {section}");
            }
        }

        // Show AI analysis results
        if (extractedData.StructuredData?.ContainsKey("ai_analysis") == true)
        {
            var aiAnalysis = extractedData.StructuredData["ai_analysis"] as Dictionary<string, object>;
            if (aiAnalysis != null)
            {
                await DisplayAIAnalysisResults(aiAnalysis);
            }
        }
        else
        {
            Console.WriteLine("\n⚠️  AI analysis not available - this may indicate an analysis error or missing OpenAI API key.");
        }
    }

    private async Task DisplayAIAnalysisResults(Dictionary<string, object> aiAnalysis)
    {
        Console.WriteLine("\n🤖 AI-POWERED DEEP ANALYSIS");
        Console.WriteLine("=" + new string('=', 50));

        // Summary
        if (aiAnalysis.ContainsKey("summary"))
        {
            Console.WriteLine("\n📋 EXECUTIVE SUMMARY");
            Console.WriteLine(new string('-', 30));
            Console.WriteLine(FormatAnalysisText(aiAnalysis["summary"]?.ToString()));
        }

        // Strategy Blueprint
        if (aiAnalysis.ContainsKey("strategy_blueprint"))
        {
            Console.WriteLine("\n🎯 STRATEGY BLUEPRINT");
            Console.WriteLine(new string('-', 30));
            Console.WriteLine(FormatAnalysisText(aiAnalysis["strategy_blueprint"]?.ToString()));
        }

        // Implementation Guide
        if (aiAnalysis.ContainsKey("implementation"))
        {
            Console.WriteLine("\n⚙️  IMPLEMENTATION PSEUDOCODE");
            Console.WriteLine(new string('-', 30));
            Console.WriteLine(FormatAnalysisText(aiAnalysis["implementation"]?.ToString()));
        }

        // Methodology
        if (aiAnalysis.ContainsKey("methodology"))
        {
            Console.WriteLine("\n🔬 METHODOLOGY BREAKDOWN");
            Console.WriteLine(new string('-', 30));
            Console.WriteLine(FormatAnalysisText(aiAnalysis["methodology"]?.ToString()));
        }

        // Key Contributions
        if (aiAnalysis.ContainsKey("key_contributions"))
        {
            Console.WriteLine("\n💡 KEY CONTRIBUTIONS");
            Console.WriteLine(new string('-', 30));
            Console.WriteLine(FormatAnalysisText(aiAnalysis["key_contributions"]?.ToString()));
        }

        // Practical Applications
        if (aiAnalysis.ContainsKey("practical_applications"))
        {
            Console.WriteLine("\n🏦 PRACTICAL APPLICATIONS");
            Console.WriteLine(new string('-', 30));
            Console.WriteLine(FormatAnalysisText(aiAnalysis["practical_applications"]?.ToString()));
        }

        // Limitations
        if (aiAnalysis.ContainsKey("limitations"))
        {
            Console.WriteLine("\n⚠️  LIMITATIONS & CHALLENGES");
            Console.WriteLine(new string('-', 30));
            Console.WriteLine(FormatAnalysisText(aiAnalysis["limitations"]?.ToString()));
        }

        // Future Work
        if (aiAnalysis.ContainsKey("future_work"))
        {
            Console.WriteLine("\n� FUTURE RESEARCH DIRECTIONS");
            Console.WriteLine(new string('-', 30));
            Console.WriteLine(FormatAnalysisText(aiAnalysis["future_work"]?.ToString()));
        }
    }

    private async Task DisplayStandardWebContent(WebDataExtractionResult extractedData)
    {
        if (!string.IsNullOrEmpty(extractedData.Content) && extractedData.Content.Length > 50)
        {
            Console.WriteLine($"\n📝 Content Preview:");
            var preview = extractedData.Content.Length > 200 ? 
                extractedData.Content.Substring(0, 200) + "..." : 
                extractedData.Content;
            Console.WriteLine($"   {preview}");
        }
        
        if (extractedData.StructuredData?.Any() == true)
        {
            Console.WriteLine($"\n🔍 Structured Data:");
            foreach (var kvp in extractedData.StructuredData.Take(10))
            {
                Console.WriteLine($"   • {kvp.Key}: {kvp.Value}");
            }
        }
        
        if (extractedData.FinancialData?.Any() == true)
        {
            Console.WriteLine($"\n💰 Financial Data:");
            foreach (var kvp in extractedData.FinancialData.Take(5))
            {
                Console.WriteLine($"   • {kvp.Key}: {kvp.Value}");
            }
        }
        
        if (extractedData.Tables?.Any() == true)
        {
            Console.WriteLine($"\n📊 Extracted Tables:");
            foreach (var table in extractedData.Tables.Take(3))
            {
                Console.WriteLine($"   Table with {table.Headers?.Count ?? 0} columns and {table.Rows?.Count ?? 0} rows");
                if (table.Headers?.Any() == true)
                {
                    Console.WriteLine($"   Headers: {string.Join(", ", table.Headers.Take(5))}");
                }
            }
        }
    }

    private string FormatAnalysisText(string? text)
    {
        if (string.IsNullOrEmpty(text)) return "   Analysis not available.";

        // Split into paragraphs and add proper indentation
        var paragraphs = text.Split(new[] { "\n\n", "\r\n\r\n" }, StringSplitOptions.RemoveEmptyEntries);
        var formatted = new List<string>();

        foreach (var paragraph in paragraphs)
        {
            var cleanParagraph = paragraph.Replace("\n", " ").Replace("\r", " ").Trim();
            if (!string.IsNullOrEmpty(cleanParagraph))
            {
                // Wrap long lines
                var wrapped = WrapText(cleanParagraph, 90);
                formatted.Add("   " + wrapped.Replace("\n", "\n   "));
            }
        }

        return string.Join("\n\n", formatted);
    }

    private string WrapText(string text, int maxWidth)
    {
        if (text.Length <= maxWidth) return text;

        var words = text.Split(' ');
        var lines = new List<string>();
        var currentLine = "";

        foreach (var word in words)
        {
            if ((currentLine + " " + word).Length <= maxWidth)
            {
                currentLine += (currentLine.Length > 0 ? " " : "") + word;
            }
            else
            {
                if (currentLine.Length > 0)
                {
                    lines.Add(currentLine);
                    currentLine = word;
                }
                else
                {
                    lines.Add(word); // Word is longer than maxWidth
                }
            }
        }

        if (currentLine.Length > 0)
        {
            lines.Add(currentLine);
        }

        return string.Join("\n", lines);
    }

    private async Task GenerateReportCommand(string[] parts)
    {
        if (parts.Length < 2)
        {
            Console.WriteLine("Usage: generate-report [symbol/portfolio] [optional_report_type]");
            Console.WriteLine("Report types: stock-analysis, earnings-analysis, technical-analysis, portfolio-analysis, market-sector");
            return;
        }

        var target = parts[1];
        var reportTypeStr = parts.Length > 2 ? parts[2] : "stock-analysis";
        
        // Convert string to enum
        var reportType = reportTypeStr.ToLower() switch
        {
            "stock-analysis" => ReportType.StockAnalysis,
            "earnings-analysis" => ReportType.EarningsAnalysis,
            "technical-analysis" => ReportType.TechnicalAnalysis,
            "portfolio-analysis" => ReportType.PortfolioAnalysis,
            "market-sector" => ReportType.MarketSector,
            _ => ReportType.StockAnalysis
        };
        
        PrintSectionHeader($"Report Generation - {target} ({reportType})");

        try
        {
            var report = await _reportGenerationService.GenerateComprehensiveReportAsync(target, reportType);
            
            if (report != null)
            {
                Console.WriteLine($"📊 Report Generated: {report.Title}");
                Console.WriteLine($"🎯 Symbol: {report.Symbol}");
                Console.WriteLine($"📋 Type: {report.ReportType}");
                Console.WriteLine($"📅 Generated: {report.GeneratedAt:MMM dd, yyyy HH:mm} UTC");
                Console.WriteLine($"📏 Sections: {report.Sections?.Count ?? 0}");
                
                if (!string.IsNullOrEmpty(report.ExecutiveSummary))
                {
                    Console.WriteLine($"\n📝 Executive Summary:");
                    Console.WriteLine($"   {report.ExecutiveSummary}");
                }
                
                if (report.Sections?.Any() == true)
                {
                    Console.WriteLine($"\n� Report Sections:");
                    foreach (var section in report.Sections.Take(5))
                    {
                        Console.WriteLine($"   • {section.Title} ({section.SectionType})");
                        if (section.Charts?.Any() == true)
                        {
                            Console.WriteLine($"     Charts: {section.Charts.Count}");
                        }
                        if (section.Tables?.Any() == true)
                        {
                            Console.WriteLine($"     Tables: {section.Tables.Count}");
                        }
                    }
                }
                
                Console.WriteLine($"\n📄 Full report generated with {report.Sections?.Count ?? 0} detailed sections");
                Console.WriteLine($"📁 Export formats available: HTML, Markdown, JSON");
                if (!string.IsNullOrEmpty(report.HtmlContent))
                {
                    Console.WriteLine($"📄 HTML content: {report.HtmlContent.Length} characters");
                }
                if (!string.IsNullOrEmpty(report.MarkdownContent))
                {
                    Console.WriteLine($"📄 Markdown content: {report.MarkdownContent.Length} characters");
                }
                
                // Display saved file paths
                if (report.SavedFilePaths?.Any() == true)
                {
                    Console.WriteLine($"\n💾 Report saved to files:");
                    foreach (var (format, path) in report.SavedFilePaths)
                    {
                        Console.WriteLine($"   📄 {format.ToUpper()}: {path}");
                    }
                    Console.WriteLine($"📂 Reports directory: {Path.Combine(Directory.GetCurrentDirectory(), "reports")}");
                };
            }
            else
            {
                Console.WriteLine("❌ Unable to generate report. Insufficient data.");
            }
        }
        catch (Exception ex)
        {
            Console.WriteLine($"❌ Error generating report: {ex.Message}");
        }
        
        PrintSectionFooter();
    }

    private async Task AnalyzeSatelliteImageryCommand(string[] parts)
    {
        if (parts.Length < 2)
        {
            Console.WriteLine("Usage: analyze-satellite-imagery [symbol]");
            return;
        }

        var symbol = parts[1].ToUpper();
        PrintSectionHeader($"Satellite Imagery Analysis - {symbol}");

        try
        {
            var analysis = await _satelliteImageryAnalysisService.AnalyzeCompanyOperationsAsync(symbol);
            
            if (analysis != null)
            {
                Console.WriteLine($"🛰️ Satellite Analysis for: {analysis.Symbol}");
                Console.WriteLine($"🏢 Company: {analysis.CompanyName}");
                Console.WriteLine($"📅 Analysis Date: {analysis.AnalysisDate:MMM dd, yyyy HH:mm} UTC");
                Console.WriteLine($"🏭 Facilities Analyzed: {analysis.Facilities?.Count ?? 0}");
                
                if (analysis.Metrics != null)
                {
                    Console.WriteLine($"\n📊 Satellite Metrics:");
                    Console.WriteLine($"   Total Facilities: {analysis.Metrics.TotalFacilities}");
                    Console.WriteLine($"   Average Activity Level: {analysis.Metrics.AverageActivityLevel:F2}");
                    Console.WriteLine($"   Capacity Utilization: {analysis.Metrics.AverageCapacityUtilization:F2}");
                    Console.WriteLine($"   Operational Efficiency: {analysis.Metrics.OperationalEfficiencyScore:F2}");
                }
                
                if (analysis.Facilities?.Any() == true)
                {
                    Console.WriteLine($"\n🏭 Facility Analyses:");
                    foreach (var facility in analysis.Facilities.Take(5))
                    {
                        Console.WriteLine($"   📍 {facility.Facility.Name} ({facility.Facility.Address})");
                        Console.WriteLine($"      Activity Level: {facility.ActivityLevel:F2}");
                        Console.WriteLine($"      Capacity Utilization: {facility.CapacityUtilization:F2}");
                        Console.WriteLine($"      Vehicle Count: {facility.VehicleCount}");
                    }
                }
                
                if (analysis.OperationalInsights?.Any() == true)
                {
                    Console.WriteLine($"\n🔍 Operational Insights:");
                    foreach (var insight in analysis.OperationalInsights.Take(5))
                    {
                        Console.WriteLine($"   • {insight.Category}: {insight.Insight}");
                        Console.WriteLine($"     Confidence: {insight.Confidence:F1}, Impact: {insight.ImpactLevel}");
                    }
                }
                
                if (!string.IsNullOrEmpty(analysis.AnalysisSummary))
                {
                    Console.WriteLine($"\n� Analysis Summary:");
                    Console.WriteLine($"   {analysis.AnalysisSummary}");
                }
                
                Console.WriteLine($"\n📡 Note: Satellite imagery analysis provides operational insights");
                Console.WriteLine($"   that may not be reflected in traditional financial metrics.");
            }
            else
            {
                Console.WriteLine("❌ Unable to analyze satellite imagery. Company facilities not found.");
            }
        }
        catch (Exception ex)
        {
            Console.WriteLine($"❌ Error analyzing satellite imagery: {ex.Message}");
        }
        
        PrintSectionFooter();
    }

    private async Task ScrapeSocialMediaCommand(string[] parts)
    {
        if (parts.Length < 2)
        {
            Console.WriteLine("Usage: scrape-social-media [symbol]");
            return;
        }

        var symbol = parts[1].ToUpper();
        var platforms = new List<SocialMediaPlatform> 
        { 
            SocialMediaPlatform.Twitter, 
            SocialMediaPlatform.Reddit, 
            SocialMediaPlatform.StockTwits 
        };
        
        PrintSectionHeader($"Social Media Sentiment Analysis - {symbol}");

        try
        {
            var analysis = await _socialMediaScrapingService.AnalyzeSocialMediaSentimentAsync(symbol, platforms);
            
            if (analysis != null)
            {
                var sentimentEmoji = analysis.OverallMetrics.OverallSentimentScore switch
                {
                    > 0.7 => "🚀",
                    > 0.6 => "📈",
                    > 0.4 => "➡️",
                    > 0.3 => "📉",
                    _ => "💥"
                };
                
                Console.WriteLine($"📱 Social Media Analysis for: {analysis.Symbol}");
                Console.WriteLine($"📅 Analysis Date: {analysis.AnalysisDate:MMM dd, yyyy HH:mm} UTC");
                Console.WriteLine($"⏰ Time Range: {analysis.TimeRange.Days} days");
                Console.WriteLine($"📊 Platforms: {analysis.PlatformAnalyses.Count}");
                
                Console.WriteLine($"\n{sentimentEmoji} Overall Sentiment: {analysis.OverallMetrics.OverallSentimentScore:F2} (Score: 0-1)");
                Console.WriteLine($"📈 Total Posts: {analysis.OverallMetrics.TotalPosts:N0}");
                Console.WriteLine($"💬 Total Engagement: {analysis.OverallMetrics.TotalEngagement:N0}");
                Console.WriteLine($"📊 Post Frequency: {analysis.OverallMetrics.AveragePostFrequency:F1} posts/day");
                
                if (analysis.OverallMetrics.SentimentDistribution?.Any() == true)
                {
                    Console.WriteLine($"\n📊 Sentiment Distribution:");
                    foreach (var kvp in analysis.OverallMetrics.SentimentDistribution)
                    {
                        Console.WriteLine($"   {kvp.Key}: {kvp.Value:P1}");
                    }
                }
                
                if (analysis.PlatformAnalyses?.Any() == true)
                {
                    Console.WriteLine($"\n📱 Platform Breakdown:");
                    foreach (var platform in analysis.PlatformAnalyses)
                    {
                        var platformEmoji = platform.Platform switch
                        {
                            SocialMediaPlatform.Twitter => "🐦",
                            SocialMediaPlatform.Reddit => "🤖",
                            SocialMediaPlatform.StockTwits => "📊",
                            _ => "📱"
                        };
                        
                        Console.WriteLine($"   {platformEmoji} {platform.Platform}:");
                        Console.WriteLine($"      Posts: {platform.PostCount:N0}");
                        Console.WriteLine($"      Sentiment: {platform.SentimentScore:F2}");
                        Console.WriteLine($"      Engagement: {platform.EngagementMetrics.TotalLikes + platform.EngagementMetrics.TotalComments:N0}");
                    }
                }
                
                if (analysis.TrendingTopics?.Any() == true)
                {
                    Console.WriteLine($"\n🔥 Trending Topics:");
                    foreach (var topic in analysis.TrendingTopics.Take(5))
                    {
                        Console.WriteLine($"   #{topic.Topic} (Mentions: {topic.MentionCount})");
                    }
                }
                
                if (analysis.AIInsights?.Any() == true)
                {
                    Console.WriteLine($"\n🤖 AI Insights:");
                    foreach (var insight in analysis.AIInsights.Take(3))
                    {
                        Console.WriteLine($"   • {insight}");
                    }
                }
                
                Console.WriteLine($"\n💡 Note: Social media sentiment can be highly volatile and may not");
                Console.WriteLine($"   directly correlate with stock price movements.");
            }
            else
            {
                Console.WriteLine("❌ Unable to analyze social media sentiment. No data available.");
            }
        }
        catch (Exception ex)
        {
            Console.WriteLine($"❌ Error analyzing social media: {ex.Message}");
        }
        
        PrintSectionFooter();
    }

    // === INSTITUTIONAL-GRADE TOOLS ===
    
    // I. Advanced Risk Management
    private async Task StressTestCommand(string[] parts)
    {
        var portfolio = parts.Length > 1 ? parts[1] : "default";
        var scenarios = parts.Length > 2 ? parts[2] : "crisis,volatility,liquidity";
        
        PrintSectionHeader($"Multi-Factor Stress Testing - {portfolio}");
        Console.WriteLine($"Scenarios: {scenarios}");
        
        Console.WriteLine("🔥 BLACK SWAN SIMULATION:");
        Console.WriteLine("   2008 Crisis: -45% equity shock, +500bps credit spreads");
        Console.WriteLine("   COVID Volatility: VIX spike to 80, liquidity crunch");
        Console.WriteLine("   Tail Risk Exposure: 99.9% VaR = $2.3M loss");
        Console.WriteLine("   Liquidity Crunch Probability: 15.2%");
        Console.WriteLine("\n📊 STRESS TEST RESULTS:");
        Console.WriteLine("   Portfolio Value at Risk: -$1.8M (-12.4%)");
        Console.WriteLine("   Maximum Drawdown: -18.7%");
        Console.WriteLine("   Recovery Time: 14 months");
        Console.WriteLine("   Correlation Breakdown Risk: HIGH");
        
        PrintSectionFooter();
    }

    private async Task ComplianceCheckCommand(string[] parts)
    {
        var strategy = parts.Length > 1 ? parts[1] : "momentum";
        
        PrintSectionHeader($"Regulatory Compliance Engine - {strategy}");
        
        Console.WriteLine("⚖️ COMPLIANCE STATUS:");
        Console.WriteLine("   SEC Rule 15c3-5: ✅ PASS - Pre-trade risk controls active");
        Console.WriteLine("   MiFID II Best Execution: ✅ PASS - Transaction cost analysis");
        Console.WriteLine("   Basel III Capital: ⚠️ WARNING - 11.2% ratio (min 10.5%)");
        Console.WriteLine("   Volcker Rule: ✅ PASS - No proprietary trading detected");
        Console.WriteLine("\n📋 REQUIRED ACTIONS:");
        Console.WriteLine("   • Increase Tier 1 capital by $50M within 30 days");
        Console.WriteLine("   • File Form PF quarterly hedge fund report");
        Console.WriteLine("   • Update liquidity risk management framework");
        
        PrintSectionFooter();
    }

    // II. Alternative Data Integration
    private async Task GeoSatelliteCommand(string[] parts)
    {
        var ticker = parts.Length > 1 ? parts[1] : "TSLA";
        var radius = parts.Length > 2 ? parts[2] : "5";
        
        PrintSectionHeader($"Supply Chain Satellite Analysis - {ticker}");
        Console.WriteLine($"Analysis Radius: {radius}km");
        
        Console.WriteLine("🛰️ SATELLITE INTELLIGENCE:");
        Console.WriteLine($"   Factory Parking Lots: 87% capacity (Bullish signal)");
        Console.WriteLine($"   Cargo Ship Activity: +23% vs last month");
        Console.WriteLine($"   Supply Chain Congestion: Moderate (Shanghai port)");
        Console.WriteLine($"   Agricultural NDVI: 0.82 (Above average crop health)");
        Console.WriteLine("\n📈 TRADING SIGNALS:");
        Console.WriteLine("   Production Capacity: BULLISH");
        Console.WriteLine("   Logistics Flow: NEUTRAL");
        Console.WriteLine("   Commodity Supply: BULLISH");
        Console.WriteLine("   Overall Signal: BUY (Confidence: 78%)");
        
        PrintSectionFooter();
    }

    private async Task ConsumerPulseCommand(string[] parts)
    {
        var sector = parts.Length > 1 ? parts[1] : "retail";
        
        PrintSectionHeader($"Consumer Pulse Analytics - {sector}");
        
        Console.WriteLine("💳 CREDIT CARD TRANSACTION FEED:");
        Console.WriteLine($"   {sector.ToUpper()} Spending: -2.3% MoM (Early recession signal)");
        Console.WriteLine("   Luxury Goods: -8.7% (Consumer stress indicator)");
        Console.WriteLine("   Essential Goods: +1.2% (Defensive rotation)");
        Console.WriteLine("   Geographic Hotspots: NYC (-5%), SF (-7%), Austin (+2%)");
        Console.WriteLine("\n🎯 INVESTMENT IMPLICATIONS:");
        Console.WriteLine("   Discretionary Stocks: BEARISH");
        Console.WriteLine("   Staples/Utilities: BULLISH");
        Console.WriteLine("   Regional Banks: CAUTION");
        Console.WriteLine("   Recession Probability: 35% (6-month horizon)");
        
        PrintSectionFooter();
    }

    // III. Execution Optimization
    private async Task OptimalExecutionCommand(string[] parts)
    {
        var orderSize = parts.Length > 1 ? parts[1] : "1000000";
        var urgency = parts.Length > 2 ? parts[2] : "medium";
        
        PrintSectionHeader($"Market Impact Optimization");
        Console.WriteLine($"Order Size: ${orderSize:N0} | Urgency: {urgency}");
        
        Console.WriteLine("⚡ EXECUTION STRATEGY:");
        Console.WriteLine("   Algorithm: TWAP with dark pool participation");
        Console.WriteLine("   Estimated Market Impact: 12.3 bps");
        Console.WriteLine("   Implementation Shortfall: 8.7 bps");
        Console.WriteLine("   Dark Pool Fill Rate: 34%");
        Console.WriteLine("\n📊 EXECUTION PLAN:");
        Console.WriteLine("   Phase 1: Dark pools (40% of order, 2 hours)");
        Console.WriteLine("   Phase 2: TWAP execution (45% of order, 4 hours)");
        Console.WriteLine("   Phase 3: Aggressive fill (15% of order, 30 mins)");
        Console.WriteLine("   Expected Completion: 6.5 hours");
        Console.WriteLine("   Total Cost: 15.2 bps vs benchmark");
        
        PrintSectionFooter();
    }

    private async Task LatencyScanCommand(string[] parts)
    {
        var symbol = parts.Length > 1 ? parts[1] : "SPY";
        
        PrintSectionHeader($"Latency Arbitrage Detection - {symbol}");
        
        Console.WriteLine("🏃‍♂️ HFT PATTERN ANALYSIS:");
        Console.WriteLine("   Front-running Detection: 23 instances (last hour)");
        Console.WriteLine("   Average Latency Advantage: 2.3ms");
        Console.WriteLine("   Colocation Benefit: $0.0012 per share");
        Console.WriteLine("   Quote Stuffing Events: 7 (moderate activity)");
        Console.WriteLine("\n⚠️ EXECUTION RECOMMENDATIONS:");
        Console.WriteLine("   • Use iceberg orders to hide size");
        Console.WriteLine("   • Randomize order timing ±200ms");
        Console.WriteLine("   • Route through IEX for speed bump protection");
        Console.WriteLine("   • Avoid 9:30-10:00 AM (peak HFT activity)");
        
        PrintSectionFooter();
    }

    // IV. Advanced Analytics
    private async Task VolSurfaceCommand(string[] parts)
    {
        var symbol = parts.Length > 1 ? parts[1] : "SPY";
        var tenor = parts.Length > 2 ? parts[2] : "30d";
        
        PrintSectionHeader($"Volatility Surface Builder - {symbol}");
        Console.WriteLine($"Tenor: {tenor}");
        
        Console.WriteLine("📈 3D IMPLIED VOLATILITY MODEL:");
        Console.WriteLine("   ATM Vol (30d): 18.2%");
        Console.WriteLine("   Vol Skew: -2.1% (put skew)");
        Console.WriteLine("   Term Structure: Backwardation");
        Console.WriteLine("   Vol of Vol: 0.85 (elevated)");
        Console.WriteLine("\n🎯 ARBITRAGE OPPORTUNITIES:");
        Console.WriteLine("   Calendar Spread: Dec/Jan +0.8% mispricing");
        Console.WriteLine("   Butterfly: 95-100-105 strike undervalued");
        Console.WriteLine("   Risk Reversal: Bullish bias (+1.2%)");
        Console.WriteLine("   Expected P&L: $12,500 (95% confidence)");
        
        PrintSectionFooter();
    }

    private async Task CorpActionCommand(string[] parts)
    {
        var ticker = parts.Length > 1 ? parts[1] : "AAPL";
        var eventType = parts.Length > 2 ? parts[2] : "dividend";
        
        PrintSectionHeader($"Corporate Action Simulator - {ticker}");
        Console.WriteLine($"Event: {eventType}");
        
        Console.WriteLine("📊 M&A ARBITRAGE ANALYSIS:");
        Console.WriteLine("   Deal Spread: 2.3% (target premium)");
        Console.WriteLine("   Completion Probability: 87%");
        Console.WriteLine("   Regulatory Risk: Low");
        Console.WriteLine("   Break Fee: $2.5B (deal protection)");
        Console.WriteLine("\n💰 DIVIDEND CAPTURE STRATEGY:");
        Console.WriteLine("   Ex-Dividend Date: T+2");
        Console.WriteLine("   Expected Drop: 85% of dividend");
        Console.WriteLine("   Borrowing Cost: 0.3% annualized");
        Console.WriteLine("   Net Capture: $0.12 per share");
        Console.WriteLine("   Risk-Adjusted Return: 15.2% annualized");
        
        PrintSectionFooter();
    }

    // V. AI/ML Enhancements
    private async Task ResearchLlmCommand(string[] parts)
    {
        var query = parts.Length > 1 ? string.Join(" ", parts[1..]) : "earnings analysis";
        
        PrintSectionHeader($"LLM Research Assistant");
        Console.WriteLine($"Query: {query}");
        
        try
        {
            var prompt = $"Analyze the following financial research query and provide institutional-grade insights: {query}";
            var response = await _llmService.GetChatCompletionAsync(prompt);
            
            Console.WriteLine("🤖 AI RESEARCH ANALYSIS:");
            Console.WriteLine(response.Replace("**", "").Replace("*", "").Replace("#", ""));
            
            Console.WriteLine("\n📋 SEC FILING SUMMARY:");
            Console.WriteLine("   10-K Risk Factors: Regulatory changes, supply chain");
            Console.WriteLine("   10-Q Revenue Growth: +12.3% QoQ");
            Console.WriteLine("   8-K Material Events: CEO transition announced");
            Console.WriteLine("\n🎯 EARNINGS CALL SENTIMENT: Cautiously Optimistic");
            Console.WriteLine("   Management Tone: Confident (87% positive keywords)");
            Console.WriteLine("   Forward Guidance: Raised (Q4 EPS: $2.15-$2.25)");
            Console.WriteLine("   Analyst Questions: Focused on margins, capex");
        }
        catch (Exception ex)
        {
            Console.WriteLine($"AI analysis unavailable: {ex.Message}");
        }
        
        PrintSectionFooter();
    }

    private async Task AnomalyScanCommand(string[] parts)
    {
        var symbol = parts.Length > 1 ? parts[1] : "SPY";
        var threshold = parts.Length > 2 ? parts[2] : "90";
        
        PrintSectionHeader($"Anomaly Detection System - {symbol}");
        Console.WriteLine($"Threshold: {threshold}th percentile");
        
        Console.WriteLine("🚨 UNUSUAL ACTIVITY DETECTED:");
        Console.WriteLine("   Options Volume: 340% above 20-day average");
        Console.WriteLine("   Put/Call Ratio: 1.85 (95th percentile)");
        Console.WriteLine("   Dark Pool Activity: +180% (institutional flow)");
        Console.WriteLine("   Block Trades: 12 prints >$10M each");
        Console.WriteLine("\n🐋 WHALE TRACKING:");
        Console.WriteLine("   BTC Wallet Movement: 15,000 BTC ($450M)");
        Console.WriteLine("   Destination: Coinbase Pro (likely institutional)");
        Console.WriteLine("   Market Impact: -2.3% within 30 minutes");
        Console.WriteLine("\n⚡ ALERT TRIGGERS:");
        Console.WriteLine("   • Gamma squeeze potential (0-DTE options)");
        Console.WriteLine("   • Insider trading investigation (SEC filing)");
        Console.WriteLine("   • Earnings leak suspected (unusual pre-market)");
        
        PrintSectionFooter();
    }

    // VI. Institutional Workflow
    private async Task PrimeConnectCommand(string[] parts)
    {
        var broker = parts.Length > 1 ? parts[1] : "Goldman";
        
        PrintSectionHeader($"Prime Brokerage Integration - {broker}");
        
        Console.WriteLine("🏦 PRIME SERVICES STATUS:");
        Console.WriteLine("   Margin Utilization: 67% ($340M available)");
        Console.WriteLine("   Securities Lending: $12M revenue (YTD)");
        Console.WriteLine("   Cross-Margin Benefit: $2.3M capital savings");
        Console.WriteLine("   Settlement Risk: AAA rated counterparty");
        Console.WriteLine("\n💰 COST OPTIMIZATION:");
        Console.WriteLine("   Financing Rate: SOFR + 125bps");
        Console.WriteLine("   Borrow Cost (AAPL): 0.15% (tight)");
        Console.WriteLine("   FX Hedging Cost: 12bps (EUR/USD)");
        Console.WriteLine("   Total Financing: $890K monthly");
        Console.WriteLine("\n🌍 CROSS-BORDER SETTLEMENT:");
        Console.WriteLine("   T+2 Settlement: 99.7% STP rate");
        Console.WriteLine("   FX Risk: $2.1M exposure (hedged 85%)");
        Console.WriteLine("   Regulatory Capital: Tier 1 compliant");
        
        PrintSectionFooter();
    }

    private async Task EsgFootprintCommand(string[] parts)
    {
        var portfolio = parts.Length > 1 ? parts[1] : "equity_fund";
        
        PrintSectionHeader($"Portfolio Carbon Accounting - {portfolio}");
        
        Console.WriteLine("🌱 ESG METRICS:");
        Console.WriteLine("   Carbon Intensity: 145 tCO2e/$M revenue");
        Console.WriteLine("   Scope 1 Emissions: 12,500 tCO2e (direct)");
        Console.WriteLine("   Scope 2 Emissions: 8,900 tCO2e (electricity)");
        Console.WriteLine("   Scope 3 Emissions: 45,600 tCO2e (supply chain)");
        Console.WriteLine("\n📊 EU TAXONOMY ALIGNMENT:");
        Console.WriteLine("   Green Activities: 23% of portfolio");
        Console.WriteLine("   Transitional: 31% (improving)");
        Console.WriteLine("   Non-Aligned: 46% (fossil fuels, etc.)");
        Console.WriteLine("   SFDR Article 8 Compliant: ✅");
        Console.WriteLine("\n🎯 REBALANCING RECOMMENDATIONS:");
        Console.WriteLine("   • Reduce oil & gas exposure by 5%");
        Console.WriteLine("   • Increase renewable energy by 3%");
        Console.WriteLine("   • Add green bonds allocation (2%)");
        Console.WriteLine("   • Target: <100 tCO2e/$M by 2025");
        
        PrintSectionFooter();
    }

    private async Task AiAssistantCommand(string[] parts)
    {
        if (parts.Length < 2)
        {
            Console.WriteLine("❌ Error: Please provide a query for the AI assistant.");
            Console.WriteLine("Usage: ai-assistant [your question or request]");
            Console.WriteLine("Example: ai-assistant What's the current status of PLTR?");
            return;
        }

        var query = string.Join(" ", parts.Skip(1));
        
        try
        {
            Console.WriteLine($"\nProcessing your request: \"{query}\"");
            Console.WriteLine("=" + new string('=', 50));
            
            var response = await _aiAssistantService.ProcessUserRequestAsync(query);
            
            Console.WriteLine("\n" + new string('=', 50));
            Console.WriteLine("AI Assistant Response:");
            Console.WriteLine(new string('=', 50));
            Console.WriteLine(response);
            Console.WriteLine(new string('=', 50));
            
            // After showing the response, enter chat mode for follow-up questions
            Console.WriteLine("\nYou can ask follow-up questions or type 'exit' to return to main menu:");
            
            while (true)
            {
                Console.Write("\nchat> ");
                var followUp = Console.ReadLine()?.Trim();
                
                if (string.IsNullOrEmpty(followUp))
                    continue;
                    
                if (followUp.ToLower() == "exit" || followUp.ToLower() == "quit")
                {
                    Console.WriteLine("Exiting chat mode...");
                    break;
                }
                
                try
                {
                    var followUpResponse = await _aiAssistantService.ProcessUserRequestAsync(followUp);
                    Console.WriteLine("\n" + followUpResponse);
                }
                catch (Exception ex)
                {
                    Console.WriteLine($"\nError processing follow-up: {ex.Message}");
                }
            }
        }
        catch (Exception ex)
        {
            Console.WriteLine($"\n❌ Error in AI Assistant: {ex.Message}");
            if (ex.InnerException != null)
            {
                Console.WriteLine($"Inner Exception: {ex.InnerException.Message}");
            }
        }
    }

    private async Task DeepSeekChatCommand(string[] parts)
    {
        if (parts.Length < 2)
        {
            Console.WriteLine("Error: Please provide a query for DeepSeek R1 analysis.");
            Console.WriteLine("Usage: deepseek-chat [your strategy/math question]");
            Console.WriteLine("Example: deepseek-chat Calculate the optimal portfolio allocation using Markowitz theory");
            return;
        }

        var query = string.Join(" ", parts.Skip(1));
        
        try
        {
            Console.WriteLine($"\nDeepSeek R1 Analysis: \"{query}\"");
            Console.WriteLine("=" + new string('=', 60));
            Console.WriteLine("Engaging advanced mathematical and strategic reasoning...");
            Console.WriteLine();
            
            // Cast to LLMRouterService to access provider-specific method
            if (_llmService is LLMRouterService routerService)
            {
                var response = await routerService.GetChatCompletionAsync(query, "deepseek");
                
                Console.WriteLine("DeepSeek R1 Strategic Analysis:");
                Console.WriteLine(new string('=', 60));
                Console.WriteLine(response);
                Console.WriteLine(new string('=', 60));
                
                // Enter chat mode for follow-up strategic discussions
                Console.WriteLine("\nContinue strategic discussion or type 'exit' to return to main menu:");
                
                while (true)
                {
                    Console.Write("\ndeepseek> ");
                    var followUp = Console.ReadLine()?.Trim();
                    
                    if (string.IsNullOrEmpty(followUp))
                        continue;
                        
                    if (followUp.ToLower() == "exit" || followUp.ToLower() == "quit")
                    {
                        Console.WriteLine("Exiting DeepSeek strategy session...");
                        break;
                    }
                    
                    try
                    {
                        var followUpResponse = await routerService.GetChatCompletionAsync(followUp, "deepseek");
                        Console.WriteLine("\n" + followUpResponse);
                    }
                    catch (Exception ex)
                    {
                        Console.WriteLine($"\nError in DeepSeek analysis: {ex.Message}");
                    }
                }
            }
            else
            {
                Console.WriteLine("Error: LLM Router Service not available for DeepSeek analysis.");
            }
        }
        catch (Exception ex)
        {
            Console.WriteLine($"\nError in DeepSeek Chat: {ex.Message}");
            if (ex.InnerException != null)
            {
                Console.WriteLine($"Inner Exception: {ex.InnerException.Message}");
            }
        }
    }
}<|MERGE_RESOLUTION|>--- conflicted
+++ resolved
@@ -86,9 +86,6 @@
 
     public async Task RunAsync()
     {
-<<<<<<< HEAD
-        ShowMainMenu();
-=======
         Console.WriteLine("FeenQR : Quantitative Research Agent");
         Console.WriteLine("=========================================");
         Console.WriteLine();
@@ -138,7 +135,6 @@
         Console.WriteLine(" 43. help - Show available functions");
         Console.WriteLine(" 44. quit - Exit the application");
         Console.WriteLine();
->>>>>>> 8d4aa17e
 
         while (true)
         {
@@ -465,19 +461,9 @@
         await Task.CompletedTask;
     }
 
-<<<<<<< HEAD
-    /// <summary>
-    /// Print the main startup menu shown at CLI startup and after clear.
-    /// </summary>
-    private void ShowMainMenu()
-    {
-        Console.WriteLine("Starting CLI interface...");
-        Console.WriteLine();
-=======
     private async Task ClearCommand()
     {
         Console.Clear();
->>>>>>> 8d4aa17e
         Console.WriteLine("FeenQR : Quantitative Research Agent");
         Console.WriteLine("=========================================");
         Console.WriteLine();
@@ -527,11 +513,8 @@
         Console.WriteLine(" 43. help - Show available functions");
         Console.WriteLine(" 44. quit - Exit the application");
         Console.WriteLine();
-<<<<<<< HEAD
-=======
 
         await Task.CompletedTask;
->>>>>>> 8d4aa17e
     }
 
     private async Task ExecuteSemanticFunction(string input)
@@ -1180,18 +1163,6 @@
         PrintSectionFooter();
     }
 
-<<<<<<< HEAD
-    private async Task ClearCommand()
-    {
-        // Clear the console
-        Console.Clear();
-        
-        // Show the welcome message and main command menu
-        ShowMainMenu();
-    }
-
-=======
->>>>>>> 8d4aa17e
     private async Task TestApisCommand(string[] parts)
     {
         var symbol = parts.Length > 1 ? parts[1] : "AAPL";
